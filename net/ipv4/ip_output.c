--- conflicted
+++ resolved
@@ -965,14 +965,9 @@
 		csummode = CHECKSUM_PARTIAL;
 
 	cork->length += length;
-<<<<<<< HEAD
-	if ((((length + (skb ? skb->len : fragheaderlen)) > mtu) ||
-	     (skb && skb_is_gso(skb))) &&
-=======
 	if ((skb && skb_is_gso(skb)) ||
 	    (((length + (skb ? skb->len : fragheaderlen)) > mtu) &&
 	    (skb_queue_len(queue) <= 1) &&
->>>>>>> a2054256
 	    (sk->sk_protocol == IPPROTO_UDP) &&
 	    (rt->dst.dev->features & NETIF_F_UFO) && !dst_xfrm(&rt->dst) &&
 	    (sk->sk_type == SOCK_DGRAM) && !sk->sk_no_check_tx)) {
