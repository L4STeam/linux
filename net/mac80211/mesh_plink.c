/*
 * Copyright (c) 2008, 2009 open80211s Ltd.
 * Author:     Luis Carlos Cobo <luisca@cozybit.com>
 *
 * This program is free software; you can redistribute it and/or modify
 * it under the terms of the GNU General Public License version 2 as
 * published by the Free Software Foundation.
 */
#include <linux/gfp.h>
#include <linux/kernel.h>
#include <linux/random.h>
#include "ieee80211_i.h"
#include "rate.h"
#include "mesh.h"

#define PLINK_GET_LLID(p) (p + 2)
#define PLINK_GET_PLID(p) (p + 4)

#define mod_plink_timer(s, t) (mod_timer(&s->plink_timer, \
				jiffies + HZ * t / 1000))

enum plink_event {
	PLINK_UNDEFINED,
	OPN_ACPT,
	OPN_RJCT,
	OPN_IGNR,
	CNF_ACPT,
	CNF_RJCT,
	CNF_IGNR,
	CLS_ACPT,
	CLS_IGNR
};

static const char * const mplstates[] = {
	[NL80211_PLINK_LISTEN] = "LISTEN",
	[NL80211_PLINK_OPN_SNT] = "OPN-SNT",
	[NL80211_PLINK_OPN_RCVD] = "OPN-RCVD",
	[NL80211_PLINK_CNF_RCVD] = "CNF_RCVD",
	[NL80211_PLINK_ESTAB] = "ESTAB",
	[NL80211_PLINK_HOLDING] = "HOLDING",
	[NL80211_PLINK_BLOCKED] = "BLOCKED"
};

static const char * const mplevents[] = {
	[PLINK_UNDEFINED] = "NONE",
	[OPN_ACPT] = "OPN_ACPT",
	[OPN_RJCT] = "OPN_RJCT",
	[OPN_IGNR] = "OPN_IGNR",
	[CNF_ACPT] = "CNF_ACPT",
	[CNF_RJCT] = "CNF_RJCT",
	[CNF_IGNR] = "CNF_IGNR",
	[CLS_ACPT] = "CLS_ACPT",
	[CLS_IGNR] = "CLS_IGNR"
};

static int mesh_plink_frame_tx(struct ieee80211_sub_if_data *sdata,
			       enum ieee80211_self_protected_actioncode action,
			       u8 *da, u16 llid, u16 plid, u16 reason);


/* We only need a valid sta if user configured a minimum rssi_threshold. */
static bool rssi_threshold_check(struct ieee80211_sub_if_data *sdata,
				 struct sta_info *sta)
{
	s32 rssi_threshold = sdata->u.mesh.mshcfg.rssi_threshold;
	return rssi_threshold == 0 ||
	       (sta && (s8) -ewma_read(&sta->avg_signal) > rssi_threshold);
}

/**
 * mesh_plink_fsm_restart - restart a mesh peer link finite state machine
 *
 * @sta: mesh peer link to restart
 *
 * Locking: this function must be called holding sta->lock
 */
static inline void mesh_plink_fsm_restart(struct sta_info *sta)
{
	sta->plink_state = NL80211_PLINK_LISTEN;
	sta->llid = sta->plid = sta->reason = 0;
	sta->plink_retries = 0;
}

/*
 * mesh_set_short_slot_time - enable / disable ERP short slot time.
 *
 * The standard indirectly mandates mesh STAs to turn off short slot time by
 * disallowing advertising this (802.11-2012 8.4.1.4), but that doesn't mean we
 * can't be sneaky about it. Enable short slot time if all mesh STAs in the
 * MBSS support ERP rates.
 *
 * Returns BSS_CHANGED_ERP_SLOT or 0 for no change.
 */
static u32 mesh_set_short_slot_time(struct ieee80211_sub_if_data *sdata)
{
	struct ieee80211_local *local = sdata->local;
	enum ieee80211_band band = ieee80211_get_sdata_band(sdata);
	struct ieee80211_supported_band *sband = local->hw.wiphy->bands[band];
	struct sta_info *sta;
	u32 erp_rates = 0, changed = 0;
	int i;
	bool short_slot = false;

	if (band == IEEE80211_BAND_5GHZ) {
		/* (IEEE 802.11-2012 19.4.5) */
		short_slot = true;
		goto out;
	} else if (band != IEEE80211_BAND_2GHZ ||
		   (band == IEEE80211_BAND_2GHZ &&
		    local->hw.flags & IEEE80211_HW_2GHZ_SHORT_SLOT_INCAPABLE))
		goto out;

	for (i = 0; i < sband->n_bitrates; i++)
		if (sband->bitrates[i].flags & IEEE80211_RATE_ERP_G)
			erp_rates |= BIT(i);

	if (!erp_rates)
		goto out;

	rcu_read_lock();
	list_for_each_entry_rcu(sta, &local->sta_list, list) {
		if (sdata != sta->sdata ||
		    sta->plink_state != NL80211_PLINK_ESTAB)
			continue;

		short_slot = false;
		if (erp_rates & sta->sta.supp_rates[band])
			short_slot = true;
		 else
			break;
	}
	rcu_read_unlock();

out:
	if (sdata->vif.bss_conf.use_short_slot != short_slot) {
		sdata->vif.bss_conf.use_short_slot = short_slot;
		changed = BSS_CHANGED_ERP_SLOT;
		mpl_dbg(sdata, "mesh_plink %pM: ERP short slot time %d\n",
			sdata->vif.addr, short_slot);
	}
	return changed;
}

/**
 * mesh_set_ht_prot_mode - set correct HT protection mode
 *
 * Section 9.23.3.5 of IEEE 80211-2012 describes the protection rules for HT
 * mesh STA in a MBSS. Three HT protection modes are supported for now, non-HT
 * mixed mode, 20MHz-protection and no-protection mode. non-HT mixed mode is
 * selected if any non-HT peers are present in our MBSS.  20MHz-protection mode
 * is selected if all peers in our 20/40MHz MBSS support HT and atleast one
 * HT20 peer is present. Otherwise no-protection mode is selected.
 */
static u32 mesh_set_ht_prot_mode(struct ieee80211_sub_if_data *sdata)
{
	struct ieee80211_local *local = sdata->local;
	struct sta_info *sta;
	u16 ht_opmode;
	bool non_ht_sta = false, ht20_sta = false;

	switch (sdata->vif.bss_conf.chandef.width) {
	case NL80211_CHAN_WIDTH_20_NOHT:
	case NL80211_CHAN_WIDTH_5:
	case NL80211_CHAN_WIDTH_10:
		return 0;
	default:
		break;
	}

	rcu_read_lock();
	list_for_each_entry_rcu(sta, &local->sta_list, list) {
		if (sdata != sta->sdata ||
		    sta->plink_state != NL80211_PLINK_ESTAB)
			continue;

		if (sta->sta.bandwidth > IEEE80211_STA_RX_BW_20)
			continue;

		if (!sta->sta.ht_cap.ht_supported) {
			mpl_dbg(sdata, "nonHT sta (%pM) is present\n",
				       sta->sta.addr);
			non_ht_sta = true;
			break;
		}

		mpl_dbg(sdata, "HT20 sta (%pM) is present\n", sta->sta.addr);
		ht20_sta = true;
	}
	rcu_read_unlock();

	if (non_ht_sta)
		ht_opmode = IEEE80211_HT_OP_MODE_PROTECTION_NONHT_MIXED;
	else if (ht20_sta &&
		 sdata->vif.bss_conf.chandef.width > NL80211_CHAN_WIDTH_20)
		ht_opmode = IEEE80211_HT_OP_MODE_PROTECTION_20MHZ;
	else
		ht_opmode = IEEE80211_HT_OP_MODE_PROTECTION_NONE;

	if (sdata->vif.bss_conf.ht_operation_mode == ht_opmode)
		return 0;

	sdata->vif.bss_conf.ht_operation_mode = ht_opmode;
	sdata->u.mesh.mshcfg.ht_opmode = ht_opmode;
	mpl_dbg(sdata, "selected new HT protection mode %d\n", ht_opmode);
	return BSS_CHANGED_HT;
}

/**
 * __mesh_plink_deactivate - deactivate mesh peer link
 *
 * @sta: mesh peer link to deactivate
 *
 * All mesh paths with this peer as next hop will be flushed
 * Returns beacon changed flag if the beacon content changed.
 *
 * Locking: the caller must hold sta->lock
 */
static u32 __mesh_plink_deactivate(struct sta_info *sta)
{
	struct ieee80211_sub_if_data *sdata = sta->sdata;
	u32 changed = 0;

	if (sta->plink_state == NL80211_PLINK_ESTAB)
		changed = mesh_plink_dec_estab_count(sdata);
	sta->plink_state = NL80211_PLINK_BLOCKED;
	mesh_path_flush_by_nexthop(sta);

	ieee80211_mps_sta_status_update(sta);
	changed |= ieee80211_mps_set_sta_local_pm(sta,
			NL80211_MESH_POWER_UNKNOWN);

	return changed;
}

/**
 * mesh_plink_deactivate - deactivate mesh peer link
 *
 * @sta: mesh peer link to deactivate
 *
 * All mesh paths with this peer as next hop will be flushed
 */
u32 mesh_plink_deactivate(struct sta_info *sta)
{
	struct ieee80211_sub_if_data *sdata = sta->sdata;
	u32 changed;

	spin_lock_bh(&sta->lock);
	changed = __mesh_plink_deactivate(sta);
	sta->reason = WLAN_REASON_MESH_PEER_CANCELED;
	mesh_plink_frame_tx(sdata, WLAN_SP_MESH_PEERING_CLOSE,
			    sta->sta.addr, sta->llid, sta->plid,
			    sta->reason);
	spin_unlock_bh(&sta->lock);

	return changed;
}

static int mesh_plink_frame_tx(struct ieee80211_sub_if_data *sdata,
			       enum ieee80211_self_protected_actioncode action,
			       u8 *da, u16 llid, u16 plid, u16 reason)
{
	struct ieee80211_local *local = sdata->local;
	struct sk_buff *skb;
	struct ieee80211_tx_info *info;
	struct ieee80211_mgmt *mgmt;
	bool include_plid = false;
	u16 peering_proto = 0;
	u8 *pos, ie_len = 4;
	int hdr_len = offsetof(struct ieee80211_mgmt, u.action.u.self_prot) +
		      sizeof(mgmt->u.action.u.self_prot);
	int err = -ENOMEM;

	skb = dev_alloc_skb(local->tx_headroom +
			    hdr_len +
			    2 + /* capability info */
			    2 + /* AID */
			    2 + 8 + /* supported rates */
			    2 + (IEEE80211_MAX_SUPP_RATES - 8) +
			    2 + sdata->u.mesh.mesh_id_len +
			    2 + sizeof(struct ieee80211_meshconf_ie) +
			    2 + sizeof(struct ieee80211_ht_cap) +
			    2 + sizeof(struct ieee80211_ht_operation) +
			    2 + 8 + /* peering IE */
			    sdata->u.mesh.ie_len);
	if (!skb)
		return err;
	info = IEEE80211_SKB_CB(skb);
	skb_reserve(skb, local->tx_headroom);
	mgmt = (struct ieee80211_mgmt *) skb_put(skb, hdr_len);
	memset(mgmt, 0, hdr_len);
	mgmt->frame_control = cpu_to_le16(IEEE80211_FTYPE_MGMT |
					  IEEE80211_STYPE_ACTION);
	memcpy(mgmt->da, da, ETH_ALEN);
	memcpy(mgmt->sa, sdata->vif.addr, ETH_ALEN);
	memcpy(mgmt->bssid, sdata->vif.addr, ETH_ALEN);
	mgmt->u.action.category = WLAN_CATEGORY_SELF_PROTECTED;
	mgmt->u.action.u.self_prot.action_code = action;

	if (action != WLAN_SP_MESH_PEERING_CLOSE) {
		enum ieee80211_band band = ieee80211_get_sdata_band(sdata);

		/* capability info */
		pos = skb_put(skb, 2);
		memset(pos, 0, 2);
		if (action == WLAN_SP_MESH_PEERING_CONFIRM) {
			/* AID */
			pos = skb_put(skb, 2);
			put_unaligned_le16(plid, pos + 2);
		}
		if (ieee80211_add_srates_ie(sdata, skb, true, band) ||
		    ieee80211_add_ext_srates_ie(sdata, skb, true, band) ||
		    mesh_add_rsn_ie(sdata, skb) ||
		    mesh_add_meshid_ie(sdata, skb) ||
		    mesh_add_meshconf_ie(sdata, skb))
			goto free;
	} else {	/* WLAN_SP_MESH_PEERING_CLOSE */
		info->flags |= IEEE80211_TX_CTL_NO_ACK;
		if (mesh_add_meshid_ie(sdata, skb))
			goto free;
	}

	/* Add Mesh Peering Management element */
	switch (action) {
	case WLAN_SP_MESH_PEERING_OPEN:
		break;
	case WLAN_SP_MESH_PEERING_CONFIRM:
		ie_len += 2;
		include_plid = true;
		break;
	case WLAN_SP_MESH_PEERING_CLOSE:
		if (plid) {
			ie_len += 2;
			include_plid = true;
		}
		ie_len += 2;	/* reason code */
		break;
	default:
		err = -EINVAL;
		goto free;
	}

	if (WARN_ON(skb_tailroom(skb) < 2 + ie_len))
		goto free;

	pos = skb_put(skb, 2 + ie_len);
	*pos++ = WLAN_EID_PEER_MGMT;
	*pos++ = ie_len;
	memcpy(pos, &peering_proto, 2);
	pos += 2;
	put_unaligned_le16(llid, pos);
	pos += 2;
	if (include_plid) {
		put_unaligned_le16(plid, pos);
		pos += 2;
	}
	if (action == WLAN_SP_MESH_PEERING_CLOSE) {
		put_unaligned_le16(reason, pos);
		pos += 2;
	}

	if (action != WLAN_SP_MESH_PEERING_CLOSE) {
		if (mesh_add_ht_cap_ie(sdata, skb) ||
		    mesh_add_ht_oper_ie(sdata, skb))
			goto free;
	}

	if (mesh_add_vendor_ies(sdata, skb))
		goto free;

	ieee80211_tx_skb(sdata, skb);
	return 0;
free:
	kfree_skb(skb);
	return err;
}

static void mesh_sta_info_init(struct ieee80211_sub_if_data *sdata,
			       struct sta_info *sta,
			       struct ieee802_11_elems *elems, bool insert)
{
	struct ieee80211_local *local = sdata->local;
	enum ieee80211_band band = ieee80211_get_sdata_band(sdata);
	struct ieee80211_supported_band *sband;
	u32 rates, basic_rates = 0, changed = 0;

	sband = local->hw.wiphy->bands[band];
	rates = ieee80211_sta_get_rates(sdata, elems, band, &basic_rates);

	spin_lock_bh(&sta->lock);
	sta->last_rx = jiffies;

	/* rates and capabilities don't change during peering */
	if (sta->plink_state == NL80211_PLINK_ESTAB)
		goto out;

	if (sta->sta.supp_rates[band] != rates)
		changed |= IEEE80211_RC_SUPP_RATES_CHANGED;
	sta->sta.supp_rates[band] = rates;

	if (ieee80211_ht_cap_ie_to_sta_ht_cap(sdata, sband,
					      elems->ht_cap_elem, sta))
		changed |= IEEE80211_RC_BW_CHANGED;

	/* HT peer is operating 20MHz-only */
	if (elems->ht_operation &&
	    !(elems->ht_operation->ht_param &
	      IEEE80211_HT_PARAM_CHAN_WIDTH_ANY)) {
		if (sta->sta.bandwidth != IEEE80211_STA_RX_BW_20)
			changed |= IEEE80211_RC_BW_CHANGED;
		sta->sta.bandwidth = IEEE80211_STA_RX_BW_20;
	}

	if (insert)
		rate_control_rate_init(sta);
	else
		rate_control_rate_update(local, sband, sta, changed);
out:
	spin_unlock_bh(&sta->lock);
}

static struct sta_info *
__mesh_sta_info_alloc(struct ieee80211_sub_if_data *sdata, u8 *hw_addr)
{
	struct sta_info *sta;

	if (sdata->local->num_sta >= MESH_MAX_PLINKS)
		return NULL;

	sta = sta_info_alloc(sdata, hw_addr, GFP_KERNEL);
	if (!sta)
		return NULL;

	sta->plink_state = NL80211_PLINK_LISTEN;

	sta_info_pre_move_state(sta, IEEE80211_STA_AUTH);
	sta_info_pre_move_state(sta, IEEE80211_STA_ASSOC);
	sta_info_pre_move_state(sta, IEEE80211_STA_AUTHORIZED);

	set_sta_flag(sta, WLAN_STA_WME);
	sta->sta.wme = true;

	return sta;
}

static struct sta_info *
mesh_sta_info_alloc(struct ieee80211_sub_if_data *sdata, u8 *addr,
		    struct ieee802_11_elems *elems)
{
	struct sta_info *sta = NULL;

	/* Userspace handles station allocation */
	if (sdata->u.mesh.user_mpm ||
	    sdata->u.mesh.security & IEEE80211_MESH_SEC_AUTHED)
		cfg80211_notify_new_peer_candidate(sdata->dev, addr,
						   elems->ie_start,
						   elems->total_len,
						   GFP_KERNEL);
	else
		sta = __mesh_sta_info_alloc(sdata, addr);

	return sta;
}

/*
 * mesh_sta_info_get - return mesh sta info entry for @addr.
 *
 * @sdata: local meshif
 * @addr: peer's address
 * @elems: IEs from beacon or mesh peering frame.
 *
 * Return existing or newly allocated sta_info under RCU read lock.
 * (re)initialize with given IEs.
 */
static struct sta_info *
mesh_sta_info_get(struct ieee80211_sub_if_data *sdata,
		  u8 *addr, struct ieee802_11_elems *elems) __acquires(RCU)
{
	struct sta_info *sta = NULL;

	rcu_read_lock();
	sta = sta_info_get(sdata, addr);
	if (sta) {
		mesh_sta_info_init(sdata, sta, elems, false);
	} else {
		rcu_read_unlock();
		/* can't run atomic */
		sta = mesh_sta_info_alloc(sdata, addr, elems);
		if (!sta) {
			rcu_read_lock();
			return NULL;
		}

		mesh_sta_info_init(sdata, sta, elems, true);

		if (sta_info_insert_rcu(sta))
			return NULL;
	}

	return sta;
}

/*
 * mesh_neighbour_update - update or initialize new mesh neighbor.
 *
 * @sdata: local meshif
 * @addr: peer's address
 * @elems: IEs from beacon or mesh peering frame
 *
 * Initiates peering if appropriate.
 */
void mesh_neighbour_update(struct ieee80211_sub_if_data *sdata,
			   u8 *hw_addr,
			   struct ieee802_11_elems *elems)
{
	struct sta_info *sta;
	u32 changed = 0;

	sta = mesh_sta_info_get(sdata, hw_addr, elems);
	if (!sta)
		goto out;

	if (mesh_peer_accepts_plinks(elems) &&
	    sta->plink_state == NL80211_PLINK_LISTEN &&
	    sdata->u.mesh.accepting_plinks &&
	    sdata->u.mesh.mshcfg.auto_open_plinks &&
	    rssi_threshold_check(sdata, sta))
		changed = mesh_plink_open(sta);

	ieee80211_mps_frame_release(sta, elems);
out:
	rcu_read_unlock();
	ieee80211_mbss_info_change_notify(sdata, changed);
}

static void mesh_plink_timer(unsigned long data)
{
	struct sta_info *sta;
	u16 reason = 0;
	struct ieee80211_sub_if_data *sdata;
	struct mesh_config *mshcfg;
	enum ieee80211_self_protected_actioncode action = 0;

	/*
	 * This STA is valid because sta_info_destroy() will
	 * del_timer_sync() this timer after having made sure
	 * it cannot be readded (by deleting the plink.)
	 */
	sta = (struct sta_info *) data;

	if (sta->sdata->local->quiescing)
		return;

	spin_lock_bh(&sta->lock);

	/* If a timer fires just before a state transition on another CPU,
	 * we may have already extended the timeout and changed state by the
	 * time we've acquired the lock and arrived  here.  In that case,
	 * skip this timer and wait for the new one.
	 */
	if (time_before(jiffies, sta->plink_timer.expires)) {
		mpl_dbg(sta->sdata,
			"Ignoring timer for %pM in state %s (timer adjusted)",
			sta->sta.addr, mplstates[sta->plink_state]);
<<<<<<< HEAD
=======
		spin_unlock_bh(&sta->lock);
		return;
	}

	/* del_timer() and handler may race when entering these states */
	if (sta->plink_state == NL80211_PLINK_LISTEN ||
	    sta->plink_state == NL80211_PLINK_ESTAB) {
		mpl_dbg(sta->sdata,
			"Ignoring timer for %pM in state %s (timer deleted)",
			sta->sta.addr, mplstates[sta->plink_state]);
>>>>>>> 9e82bf01
		spin_unlock_bh(&sta->lock);
		return;
	}

<<<<<<< HEAD
	/* del_timer() and handler may race when entering these states */
	if (sta->plink_state == NL80211_PLINK_LISTEN ||
	    sta->plink_state == NL80211_PLINK_ESTAB) {
		mpl_dbg(sta->sdata,
			"Ignoring timer for %pM in state %s (timer deleted)",
			sta->sta.addr, mplstates[sta->plink_state]);
		spin_unlock_bh(&sta->lock);
		return;
	}

=======
>>>>>>> 9e82bf01
	mpl_dbg(sta->sdata,
		"Mesh plink timer for %pM fired on state %s\n",
		sta->sta.addr, mplstates[sta->plink_state]);
	sdata = sta->sdata;
	mshcfg = &sdata->u.mesh.mshcfg;

	switch (sta->plink_state) {
	case NL80211_PLINK_OPN_RCVD:
	case NL80211_PLINK_OPN_SNT:
		/* retry timer */
		if (sta->plink_retries < mshcfg->dot11MeshMaxRetries) {
			u32 rand;
			mpl_dbg(sta->sdata,
				"Mesh plink for %pM (retry, timeout): %d %d\n",
				sta->sta.addr, sta->plink_retries,
				sta->plink_timeout);
			get_random_bytes(&rand, sizeof(u32));
			sta->plink_timeout = sta->plink_timeout +
					     rand % sta->plink_timeout;
			++sta->plink_retries;
			mod_plink_timer(sta, sta->plink_timeout);
			action = WLAN_SP_MESH_PEERING_OPEN;
			break;
		}
		reason = WLAN_REASON_MESH_MAX_RETRIES;
		/* fall through on else */
	case NL80211_PLINK_CNF_RCVD:
		/* confirm timer */
		if (!reason)
			reason = WLAN_REASON_MESH_CONFIRM_TIMEOUT;
		sta->plink_state = NL80211_PLINK_HOLDING;
		mod_plink_timer(sta, mshcfg->dot11MeshHoldingTimeout);
		action = WLAN_SP_MESH_PEERING_CLOSE;
		break;
	case NL80211_PLINK_HOLDING:
		/* holding timer */
		del_timer(&sta->plink_timer);
		mesh_plink_fsm_restart(sta);
		break;
	default:
		break;
	}
	spin_unlock_bh(&sta->lock);
	if (action)
		mesh_plink_frame_tx(sdata, action, sta->sta.addr,
				    sta->llid, sta->plid, reason);
}

static inline void mesh_plink_timer_set(struct sta_info *sta, int timeout)
{
	sta->plink_timer.expires = jiffies + (HZ * timeout / 1000);
	sta->plink_timer.data = (unsigned long) sta;
	sta->plink_timer.function = mesh_plink_timer;
	sta->plink_timeout = timeout;
	add_timer(&sta->plink_timer);
}

static bool llid_in_use(struct ieee80211_sub_if_data *sdata,
			u16 llid)
{
	struct ieee80211_local *local = sdata->local;
	bool in_use = false;
	struct sta_info *sta;

	rcu_read_lock();
	list_for_each_entry_rcu(sta, &local->sta_list, list) {
		if (!memcmp(&sta->llid, &llid, sizeof(llid))) {
			in_use = true;
			break;
		}
	}
	rcu_read_unlock();

	return in_use;
}

static u16 mesh_get_new_llid(struct ieee80211_sub_if_data *sdata)
{
	u16 llid;

	do {
		get_random_bytes(&llid, sizeof(llid));
		/* for mesh PS we still only have the AID range for TIM bits */
		llid = (llid % IEEE80211_MAX_AID) + 1;
	} while (llid_in_use(sdata, llid));

	return llid;
}

u32 mesh_plink_open(struct sta_info *sta)
{
	struct ieee80211_sub_if_data *sdata = sta->sdata;
	u32 changed;

	if (!test_sta_flag(sta, WLAN_STA_AUTH))
		return 0;

	spin_lock_bh(&sta->lock);
	sta->llid = mesh_get_new_llid(sdata);
	if (sta->plink_state != NL80211_PLINK_LISTEN &&
	    sta->plink_state != NL80211_PLINK_BLOCKED) {
		spin_unlock_bh(&sta->lock);
		return 0;
	}
	sta->plink_state = NL80211_PLINK_OPN_SNT;
	mesh_plink_timer_set(sta, sdata->u.mesh.mshcfg.dot11MeshRetryTimeout);
	spin_unlock_bh(&sta->lock);
	mpl_dbg(sdata,
		"Mesh plink: starting establishment with %pM\n",
		sta->sta.addr);

	/* set the non-peer mode to active during peering */
	changed = ieee80211_mps_local_status_update(sdata);

	mesh_plink_frame_tx(sdata, WLAN_SP_MESH_PEERING_OPEN,
			    sta->sta.addr, sta->llid, 0, 0);
	return changed;
}

u32 mesh_plink_block(struct sta_info *sta)
{
	u32 changed;

	spin_lock_bh(&sta->lock);
	changed = __mesh_plink_deactivate(sta);
	sta->plink_state = NL80211_PLINK_BLOCKED;
	spin_unlock_bh(&sta->lock);

	return changed;
}

static void mesh_plink_close(struct ieee80211_sub_if_data *sdata,
			     struct sta_info *sta,
			     enum plink_event event)
{
	struct mesh_config *mshcfg = &sdata->u.mesh.mshcfg;

	u16 reason = (event == CLS_ACPT) ?
		     WLAN_REASON_MESH_CLOSE : WLAN_REASON_MESH_CONFIG;

	sta->reason = reason;
	sta->plink_state = NL80211_PLINK_HOLDING;
	mod_plink_timer(sta, mshcfg->dot11MeshHoldingTimeout);
}

static u32 mesh_plink_establish(struct ieee80211_sub_if_data *sdata,
				struct sta_info *sta)
{
	struct mesh_config *mshcfg = &sdata->u.mesh.mshcfg;
	u32 changed = 0;

	del_timer(&sta->plink_timer);
	sta->plink_state = NL80211_PLINK_ESTAB;
	changed |= mesh_plink_inc_estab_count(sdata);
	changed |= mesh_set_ht_prot_mode(sdata);
	changed |= mesh_set_short_slot_time(sdata);
	mpl_dbg(sdata, "Mesh plink with %pM ESTABLISHED\n", sta->sta.addr);
	ieee80211_mps_sta_status_update(sta);
	changed |= ieee80211_mps_set_sta_local_pm(sta, mshcfg->power_mode);
	return changed;
}

/**
 * mesh_plink_fsm - step @sta MPM based on @event
 *
 * @sdata: interface
 * @sta: mesh neighbor
 * @event: peering event
 *
 * Return: changed MBSS flags
 */
static u32 mesh_plink_fsm(struct ieee80211_sub_if_data *sdata,
			  struct sta_info *sta, enum plink_event event)
{
	struct mesh_config *mshcfg = &sdata->u.mesh.mshcfg;
	enum ieee80211_self_protected_actioncode action = 0;
	u32 changed = 0;

	mpl_dbg(sdata, "peer %pM in state %s got event %s\n", sta->sta.addr,
		mplstates[sta->plink_state], mplevents[event]);

	spin_lock_bh(&sta->lock);
	switch (sta->plink_state) {
	case NL80211_PLINK_LISTEN:
		switch (event) {
		case CLS_ACPT:
			mesh_plink_fsm_restart(sta);
			break;
		case OPN_ACPT:
			sta->plink_state = NL80211_PLINK_OPN_RCVD;
			sta->llid = mesh_get_new_llid(sdata);
			mesh_plink_timer_set(sta,
					     mshcfg->dot11MeshRetryTimeout);

			/* set the non-peer mode to active during peering */
			changed |= ieee80211_mps_local_status_update(sdata);
			action = WLAN_SP_MESH_PEERING_OPEN;
			break;
		default:
			break;
		}
		break;
	case NL80211_PLINK_OPN_SNT:
		switch (event) {
		case OPN_RJCT:
		case CNF_RJCT:
		case CLS_ACPT:
			mesh_plink_close(sdata, sta, event);
			action = WLAN_SP_MESH_PEERING_CLOSE;
			break;
		case OPN_ACPT:
			/* retry timer is left untouched */
			sta->plink_state = NL80211_PLINK_OPN_RCVD;
			action = WLAN_SP_MESH_PEERING_CONFIRM;
			break;
		case CNF_ACPT:
			sta->plink_state = NL80211_PLINK_CNF_RCVD;
			mod_plink_timer(sta, mshcfg->dot11MeshConfirmTimeout);
			break;
		default:
			break;
		}
		break;
	case NL80211_PLINK_OPN_RCVD:
		switch (event) {
		case OPN_RJCT:
		case CNF_RJCT:
		case CLS_ACPT:
			mesh_plink_close(sdata, sta, event);
			action = WLAN_SP_MESH_PEERING_CLOSE;
			break;
		case OPN_ACPT:
			action = WLAN_SP_MESH_PEERING_CONFIRM;
			break;
		case CNF_ACPT:
			changed |= mesh_plink_establish(sdata, sta);
			break;
		default:
			break;
		}
		break;
	case NL80211_PLINK_CNF_RCVD:
		switch (event) {
		case OPN_RJCT:
		case CNF_RJCT:
		case CLS_ACPT:
			mesh_plink_close(sdata, sta, event);
			action = WLAN_SP_MESH_PEERING_CLOSE;
			break;
		case OPN_ACPT:
			changed |= mesh_plink_establish(sdata, sta);
			action = WLAN_SP_MESH_PEERING_CONFIRM;
			break;
		default:
			break;
		}
		break;
	case NL80211_PLINK_ESTAB:
		switch (event) {
		case CLS_ACPT:
			changed |= __mesh_plink_deactivate(sta);
			changed |= mesh_set_ht_prot_mode(sdata);
			changed |= mesh_set_short_slot_time(sdata);
			mesh_plink_close(sdata, sta, event);
			action = WLAN_SP_MESH_PEERING_CLOSE;
			break;
		case OPN_ACPT:
			action = WLAN_SP_MESH_PEERING_CONFIRM;
			break;
		default:
			break;
		}
		break;
	case NL80211_PLINK_HOLDING:
		switch (event) {
		case CLS_ACPT:
			del_timer(&sta->plink_timer);
			mesh_plink_fsm_restart(sta);
			break;
		case OPN_ACPT:
		case CNF_ACPT:
		case OPN_RJCT:
		case CNF_RJCT:
			action = WLAN_SP_MESH_PEERING_CLOSE;
			break;
		default:
			break;
		}
		break;
	default:
		/* should not get here, PLINK_BLOCKED is dealt with at the
		 * beginning of the function
		 */
		break;
	}
	spin_unlock_bh(&sta->lock);
	if (action) {
		mesh_plink_frame_tx(sdata, action, sta->sta.addr,
				    sta->llid, sta->plid, sta->reason);

		/* also send confirm in open case */
		if (action == WLAN_SP_MESH_PEERING_OPEN) {
			mesh_plink_frame_tx(sdata,
					    WLAN_SP_MESH_PEERING_CONFIRM,
					    sta->sta.addr, sta->llid,
					    sta->plid, 0);
		}
	}

	return changed;
}

/*
 * mesh_plink_get_event - get correct MPM event
 *
 * @sdata: interface
 * @sta: peer, leave NULL if processing a frame from a new suitable peer
 * @elems: peering management IEs
 * @ftype: frame type
 * @llid: peer's peer link ID
 * @plid: peer's local link ID
 *
 * Return: new peering event for @sta, but PLINK_UNDEFINED should be treated as
 * an error.
 */
static enum plink_event
mesh_plink_get_event(struct ieee80211_sub_if_data *sdata,
		     struct sta_info *sta,
		     struct ieee802_11_elems *elems,
		     enum ieee80211_self_protected_actioncode ftype,
		     u16 llid, u16 plid)
{
	enum plink_event event = PLINK_UNDEFINED;
	u8 ie_len = elems->peering_len;
	bool matches_local;

	matches_local = (ftype == WLAN_SP_MESH_PEERING_CLOSE ||
			 mesh_matches_local(sdata, elems));

	/* deny open request from non-matching peer */
	if (!matches_local && !sta) {
		event = OPN_RJCT;
		goto out;
	}

	if (!sta) {
		if (ftype != WLAN_SP_MESH_PEERING_OPEN) {
			mpl_dbg(sdata, "Mesh plink: cls or cnf from unknown peer\n");
			goto out;
		}
		/* ftype == WLAN_SP_MESH_PEERING_OPEN */
		if (!mesh_plink_free_count(sdata)) {
			mpl_dbg(sdata, "Mesh plink error: no more free plinks\n");
			goto out;
		}
	} else {
		if (!test_sta_flag(sta, WLAN_STA_AUTH)) {
			mpl_dbg(sdata, "Mesh plink: Action frame from non-authed peer\n");
			goto out;
		}
		if (sta->plink_state == NL80211_PLINK_BLOCKED)
			goto out;
	}

	/* new matching peer */
	if (!sta) {
		event = OPN_ACPT;
		goto out;
	}

	switch (ftype) {
	case WLAN_SP_MESH_PEERING_OPEN:
		if (!matches_local)
			event = OPN_RJCT;
		if (!mesh_plink_free_count(sdata) ||
		    (sta->plid && sta->plid != plid))
			event = OPN_IGNR;
		else
			event = OPN_ACPT;
		break;
	case WLAN_SP_MESH_PEERING_CONFIRM:
		if (!matches_local)
			event = CNF_RJCT;
		if (!mesh_plink_free_count(sdata) ||
		    sta->llid != llid ||
		    (sta->plid && sta->plid != plid))
			event = CNF_IGNR;
		else
			event = CNF_ACPT;
		break;
	case WLAN_SP_MESH_PEERING_CLOSE:
		if (sta->plink_state == NL80211_PLINK_ESTAB)
			/* Do not check for llid or plid. This does not
			 * follow the standard but since multiple plinks
			 * per sta are not supported, it is necessary in
			 * order to avoid a livelock when MP A sees an
			 * establish peer link to MP B but MP B does not
			 * see it. This can be caused by a timeout in
			 * B's peer link establishment or B beign
			 * restarted.
			 */
			event = CLS_ACPT;
		else if (sta->plid != plid)
			event = CLS_IGNR;
		else if (ie_len == 8 && sta->llid != llid)
			event = CLS_IGNR;
		else
			event = CLS_ACPT;
		break;
	default:
		mpl_dbg(sdata, "Mesh plink: unknown frame subtype\n");
		break;
	}

out:
	return event;
}

static void
mesh_process_plink_frame(struct ieee80211_sub_if_data *sdata,
			 struct ieee80211_mgmt *mgmt,
			 struct ieee802_11_elems *elems)
{

	struct sta_info *sta;
	enum plink_event event;
	enum ieee80211_self_protected_actioncode ftype;
	u32 changed = 0;
	u8 ie_len = elems->peering_len;
	__le16 _plid, _llid;
	u16 plid, llid = 0;

	if (!elems->peering) {
		mpl_dbg(sdata,
			"Mesh plink: missing necessary peer link ie\n");
		return;
	}

	if (elems->rsn_len &&
	    sdata->u.mesh.security == IEEE80211_MESH_SEC_NONE) {
		mpl_dbg(sdata,
			"Mesh plink: can't establish link with secure peer\n");
		return;
	}

	ftype = mgmt->u.action.u.self_prot.action_code;
	if ((ftype == WLAN_SP_MESH_PEERING_OPEN && ie_len != 4) ||
	    (ftype == WLAN_SP_MESH_PEERING_CONFIRM && ie_len != 6) ||
	    (ftype == WLAN_SP_MESH_PEERING_CLOSE && ie_len != 6
							&& ie_len != 8)) {
		mpl_dbg(sdata,
			"Mesh plink: incorrect plink ie length %d %d\n",
			ftype, ie_len);
		return;
	}

	if (ftype != WLAN_SP_MESH_PEERING_CLOSE &&
	    (!elems->mesh_id || !elems->mesh_config)) {
		mpl_dbg(sdata, "Mesh plink: missing necessary ie\n");
		return;
	}
	/* Note the lines below are correct, the llid in the frame is the plid
	 * from the point of view of this host.
	 */
	memcpy(&_plid, PLINK_GET_LLID(elems->peering), sizeof(__le16));
	plid = le16_to_cpu(_plid);
	if (ftype == WLAN_SP_MESH_PEERING_CONFIRM ||
	    (ftype == WLAN_SP_MESH_PEERING_CLOSE && ie_len == 8)) {
		memcpy(&_llid, PLINK_GET_PLID(elems->peering), sizeof(__le16));
		llid = le16_to_cpu(_llid);
	}

	/* WARNING: Only for sta pointer, is dropped & re-acquired */
	rcu_read_lock();

	sta = sta_info_get(sdata, mgmt->sa);

	if (ftype == WLAN_SP_MESH_PEERING_OPEN &&
	    !rssi_threshold_check(sdata, sta)) {
		mpl_dbg(sdata, "Mesh plink: %pM does not meet rssi threshold\n",
			mgmt->sa);
		goto unlock_rcu;
	}

	/* Now we will figure out the appropriate event... */
	event = mesh_plink_get_event(sdata, sta, elems, ftype, llid, plid);

	if (event == OPN_ACPT) {
		rcu_read_unlock();
		/* allocate sta entry if necessary and update info */
		sta = mesh_sta_info_get(sdata, mgmt->sa, elems);
		if (!sta) {
			mpl_dbg(sdata, "Mesh plink: failed to init peer!\n");
			goto unlock_rcu;
		}
		sta->plid = plid;
	} else if (!sta && event == OPN_RJCT) {
		mesh_plink_frame_tx(sdata, WLAN_SP_MESH_PEERING_CLOSE,
				    mgmt->sa, 0, plid,
				    WLAN_REASON_MESH_CONFIG);
		goto unlock_rcu;
	} else if (!sta || event == PLINK_UNDEFINED) {
		/* something went wrong */
		goto unlock_rcu;
	}

	/* 802.11-2012 13.3.7.2 - update plid on CNF if not set */
	if (!sta->plid && event == CNF_ACPT)
		sta->plid = plid;

	changed |= mesh_plink_fsm(sdata, sta, event);

unlock_rcu:
	rcu_read_unlock();

	if (changed)
		ieee80211_mbss_info_change_notify(sdata, changed);
}

void mesh_rx_plink_frame(struct ieee80211_sub_if_data *sdata,
			 struct ieee80211_mgmt *mgmt, size_t len,
			 struct ieee80211_rx_status *rx_status)
{
	struct ieee802_11_elems elems;
	size_t baselen;
	u8 *baseaddr;

	/* need action_code, aux */
	if (len < IEEE80211_MIN_ACTION_SIZE + 3)
		return;

	if (sdata->u.mesh.user_mpm)
		/* userspace must register for these */
		return;

	if (is_multicast_ether_addr(mgmt->da)) {
		mpl_dbg(sdata,
			"Mesh plink: ignore frame from multicast address\n");
		return;
	}

	baseaddr = mgmt->u.action.u.self_prot.variable;
	baselen = (u8 *) mgmt->u.action.u.self_prot.variable - (u8 *) mgmt;
	if (mgmt->u.action.u.self_prot.action_code ==
						WLAN_SP_MESH_PEERING_CONFIRM) {
		baseaddr += 4;
		baselen += 4;
	}
	ieee802_11_parse_elems(baseaddr, len - baselen, true, &elems);
	mesh_process_plink_frame(sdata, mgmt, &elems);
}<|MERGE_RESOLUTION|>--- conflicted
+++ resolved
@@ -561,24 +561,10 @@
 		mpl_dbg(sta->sdata,
 			"Ignoring timer for %pM in state %s (timer adjusted)",
 			sta->sta.addr, mplstates[sta->plink_state]);
-<<<<<<< HEAD
-=======
 		spin_unlock_bh(&sta->lock);
 		return;
 	}
 
-	/* del_timer() and handler may race when entering these states */
-	if (sta->plink_state == NL80211_PLINK_LISTEN ||
-	    sta->plink_state == NL80211_PLINK_ESTAB) {
-		mpl_dbg(sta->sdata,
-			"Ignoring timer for %pM in state %s (timer deleted)",
-			sta->sta.addr, mplstates[sta->plink_state]);
->>>>>>> 9e82bf01
-		spin_unlock_bh(&sta->lock);
-		return;
-	}
-
-<<<<<<< HEAD
 	/* del_timer() and handler may race when entering these states */
 	if (sta->plink_state == NL80211_PLINK_LISTEN ||
 	    sta->plink_state == NL80211_PLINK_ESTAB) {
@@ -589,8 +575,6 @@
 		return;
 	}
 
-=======
->>>>>>> 9e82bf01
 	mpl_dbg(sta->sdata,
 		"Mesh plink timer for %pM fired on state %s\n",
 		sta->sta.addr, mplstates[sta->plink_state]);
