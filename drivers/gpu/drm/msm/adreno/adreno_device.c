/*
 * Copyright (C) 2013-2014 Red Hat
 * Author: Rob Clark <robdclark@gmail.com>
 *
 * Copyright (c) 2014,2017 The Linux Foundation. All rights reserved.
 *
 * This program is free software; you can redistribute it and/or modify it
 * under the terms of the GNU General Public License version 2 as published by
 * the Free Software Foundation.
 *
 * This program is distributed in the hope that it will be useful, but WITHOUT
 * ANY WARRANTY; without even the implied warranty of MERCHANTABILITY or
 * FITNESS FOR A PARTICULAR PURPOSE.  See the GNU General Public License for
 * more details.
 *
 * You should have received a copy of the GNU General Public License along with
 * this program.  If not, see <http://www.gnu.org/licenses/>.
 */

#include "adreno_gpu.h"

#define ANY_ID 0xff

bool hang_debug = false;
MODULE_PARM_DESC(hang_debug, "Dump registers when hang is detected (can be slow!)");
module_param_named(hang_debug, hang_debug, bool, 0600);

static const struct adreno_info gpulist[] = {
	{
		.rev   = ADRENO_REV(3, 0, 5, ANY_ID),
		.revn  = 305,
		.name  = "A305",
		.fw = {
			[ADRENO_FW_PM4] = "a300_pm4.fw",
			[ADRENO_FW_PFP] = "a300_pfp.fw",
		},
		.gmem  = SZ_256K,
		.inactive_period = DRM_MSM_INACTIVE_PERIOD,
		.init  = a3xx_gpu_init,
	}, {
		.rev   = ADRENO_REV(3, 0, 6, 0),
		.revn  = 307,        /* because a305c is revn==306 */
		.name  = "A306",
		.fw = {
			[ADRENO_FW_PM4] = "a300_pm4.fw",
			[ADRENO_FW_PFP] = "a300_pfp.fw",
		},
		.gmem  = SZ_128K,
		.inactive_period = DRM_MSM_INACTIVE_PERIOD,
		.init  = a3xx_gpu_init,
	}, {
		.rev   = ADRENO_REV(3, 2, ANY_ID, ANY_ID),
		.revn  = 320,
		.name  = "A320",
		.fw = {
			[ADRENO_FW_PM4] = "a300_pm4.fw",
			[ADRENO_FW_PFP] = "a300_pfp.fw",
		},
		.gmem  = SZ_512K,
		.inactive_period = DRM_MSM_INACTIVE_PERIOD,
		.init  = a3xx_gpu_init,
	}, {
		.rev   = ADRENO_REV(3, 3, 0, ANY_ID),
		.revn  = 330,
		.name  = "A330",
		.fw = {
			[ADRENO_FW_PM4] = "a330_pm4.fw",
			[ADRENO_FW_PFP] = "a330_pfp.fw",
		},
		.gmem  = SZ_1M,
		.inactive_period = DRM_MSM_INACTIVE_PERIOD,
		.init  = a3xx_gpu_init,
	}, {
		.rev   = ADRENO_REV(4, 2, 0, ANY_ID),
		.revn  = 420,
		.name  = "A420",
		.fw = {
			[ADRENO_FW_PM4] = "a420_pm4.fw",
			[ADRENO_FW_PFP] = "a420_pfp.fw",
		},
		.gmem  = (SZ_1M + SZ_512K),
		.inactive_period = DRM_MSM_INACTIVE_PERIOD,
		.init  = a4xx_gpu_init,
	}, {
		.rev   = ADRENO_REV(4, 3, 0, ANY_ID),
		.revn  = 430,
		.name  = "A430",
		.fw = {
			[ADRENO_FW_PM4] = "a420_pm4.fw",
			[ADRENO_FW_PFP] = "a420_pfp.fw",
		},
		.gmem  = (SZ_1M + SZ_512K),
		.inactive_period = DRM_MSM_INACTIVE_PERIOD,
		.init  = a4xx_gpu_init,
	}, {
		.rev = ADRENO_REV(5, 3, 0, 2),
		.revn = 530,
		.name = "A530",
		.fw = {
			[ADRENO_FW_PM4] = "a530_pm4.fw",
			[ADRENO_FW_PFP] = "a530_pfp.fw",
			[ADRENO_FW_GPMU] = "a530v3_gpmu.fw2",
		},
		.gmem = SZ_1M,
		/*
		 * Increase inactive period to 250 to avoid bouncing
		 * the GDSC which appears to make it grumpy
		 */
		.inactive_period = 250,
		.quirks = ADRENO_QUIRK_TWO_PASS_USE_WFI |
			ADRENO_QUIRK_FAULT_DETECT_MASK,
		.init = a5xx_gpu_init,
		.zapfw = "a530_zap.mdt",
	}, {
		.rev = ADRENO_REV(6, 3, 0, ANY_ID),
		.revn = 630,
		.name = "A630",
		.fw = {
			[ADRENO_FW_SQE] = "a630_sqe.fw",
			[ADRENO_FW_GMU] = "a630_gmu.bin",
		},
		.gmem = SZ_1M,
<<<<<<< HEAD
=======
		.inactive_period = DRM_MSM_INACTIVE_PERIOD,
>>>>>>> f9885ef8
		.init = a6xx_gpu_init,
	},
};

MODULE_FIRMWARE("qcom/a300_pm4.fw");
MODULE_FIRMWARE("qcom/a300_pfp.fw");
MODULE_FIRMWARE("qcom/a330_pm4.fw");
MODULE_FIRMWARE("qcom/a330_pfp.fw");
MODULE_FIRMWARE("qcom/a420_pm4.fw");
MODULE_FIRMWARE("qcom/a420_pfp.fw");
MODULE_FIRMWARE("qcom/a530_pm4.fw");
MODULE_FIRMWARE("qcom/a530_pfp.fw");
MODULE_FIRMWARE("qcom/a530v3_gpmu.fw2");
MODULE_FIRMWARE("qcom/a530_zap.mdt");
MODULE_FIRMWARE("qcom/a530_zap.b00");
MODULE_FIRMWARE("qcom/a530_zap.b01");
MODULE_FIRMWARE("qcom/a530_zap.b02");
MODULE_FIRMWARE("qcom/a630_sqe.fw");
MODULE_FIRMWARE("qcom/a630_gmu.bin");

static inline bool _rev_match(uint8_t entry, uint8_t id)
{
	return (entry == ANY_ID) || (entry == id);
}

const struct adreno_info *adreno_info(struct adreno_rev rev)
{
	int i;

	/* identify gpu: */
	for (i = 0; i < ARRAY_SIZE(gpulist); i++) {
		const struct adreno_info *info = &gpulist[i];
		if (_rev_match(info->rev.core, rev.core) &&
				_rev_match(info->rev.major, rev.major) &&
				_rev_match(info->rev.minor, rev.minor) &&
				_rev_match(info->rev.patchid, rev.patchid))
			return info;
	}

	return NULL;
}

struct msm_gpu *adreno_load_gpu(struct drm_device *dev)
{
	struct msm_drm_private *priv = dev->dev_private;
	struct platform_device *pdev = priv->gpu_pdev;
	struct msm_gpu *gpu = NULL;
	struct adreno_gpu *adreno_gpu;
	int ret;

	if (pdev)
		gpu = platform_get_drvdata(pdev);

	if (!gpu) {
		dev_err_once(dev->dev, "no GPU device was found\n");
		return NULL;
	}

	adreno_gpu = to_adreno_gpu(gpu);

	/*
	 * The number one reason for HW init to fail is if the firmware isn't
	 * loaded yet. Try that first and don't bother continuing on
	 * otherwise
	 */

	ret = adreno_load_fw(adreno_gpu);
	if (ret)
		return NULL;

	/* Make sure pm runtime is active and reset any previous errors */
	pm_runtime_set_active(&pdev->dev);

	ret = pm_runtime_get_sync(&pdev->dev);
	if (ret < 0) {
		dev_err(dev->dev, "Couldn't power up the GPU: %d\n", ret);
		return NULL;
	}

	mutex_lock(&dev->struct_mutex);
	ret = msm_gpu_hw_init(gpu);
	mutex_unlock(&dev->struct_mutex);
	pm_runtime_put_autosuspend(&pdev->dev);
	if (ret) {
		dev_err(dev->dev, "gpu hw init failed: %d\n", ret);
		return NULL;
	}

#ifdef CONFIG_DEBUG_FS
	if (gpu->funcs->debugfs_init) {
		gpu->funcs->debugfs_init(gpu, dev->primary);
		gpu->funcs->debugfs_init(gpu, dev->render);
	}
#endif

	return gpu;
}

static void set_gpu_pdev(struct drm_device *dev,
		struct platform_device *pdev)
{
	struct msm_drm_private *priv = dev->dev_private;
	priv->gpu_pdev = pdev;
}

static int find_chipid(struct device *dev, struct adreno_rev *rev)
{
	struct device_node *node = dev->of_node;
	const char *compat;
	int ret;
	u32 chipid;

	/* first search the compat strings for qcom,adreno-XYZ.W: */
	ret = of_property_read_string_index(node, "compatible", 0, &compat);
	if (ret == 0) {
		unsigned int r, patch;

		if (sscanf(compat, "qcom,adreno-%u.%u", &r, &patch) == 2) {
			rev->core = r / 100;
			r %= 100;
			rev->major = r / 10;
			r %= 10;
			rev->minor = r;
			rev->patchid = patch;

			return 0;
		}
	}

	/* and if that fails, fall back to legacy "qcom,chipid" property: */
	ret = of_property_read_u32(node, "qcom,chipid", &chipid);
	if (ret) {
		dev_err(dev, "could not parse qcom,chipid: %d\n", ret);
		return ret;
	}

	rev->core = (chipid >> 24) & 0xff;
	rev->major = (chipid >> 16) & 0xff;
	rev->minor = (chipid >> 8) & 0xff;
	rev->patchid = (chipid & 0xff);

	dev_warn(dev, "Using legacy qcom,chipid binding!\n");
	dev_warn(dev, "Use compatible qcom,adreno-%u%u%u.%u instead.\n",
		rev->core, rev->major, rev->minor, rev->patchid);

	return 0;
}

static int adreno_bind(struct device *dev, struct device *master, void *data)
{
	static struct adreno_platform_config config = {};
	const struct adreno_info *info;
	struct drm_device *drm = dev_get_drvdata(master);
	struct msm_gpu *gpu;
	int ret;

	ret = find_chipid(dev, &config.rev);
	if (ret)
		return ret;

	dev->platform_data = &config;
	set_gpu_pdev(drm, to_platform_device(dev));

	info = adreno_info(config.rev);

	if (!info) {
		dev_warn(drm->dev, "Unknown GPU revision: %u.%u.%u.%u\n",
			config.rev.core, config.rev.major,
			config.rev.minor, config.rev.patchid);
		return -ENXIO;
	}

	DBG("Found GPU: %u.%u.%u.%u", config.rev.core, config.rev.major,
		config.rev.minor, config.rev.patchid);

	gpu = info->init(drm);
	if (IS_ERR(gpu)) {
		dev_warn(drm->dev, "failed to load adreno gpu\n");
		return PTR_ERR(gpu);
	}

	dev_set_drvdata(dev, gpu);

	return 0;
}

static void adreno_unbind(struct device *dev, struct device *master,
		void *data)
{
	struct msm_gpu *gpu = dev_get_drvdata(dev);

	gpu->funcs->pm_suspend(gpu);
	gpu->funcs->destroy(gpu);

	set_gpu_pdev(dev_get_drvdata(master), NULL);
}

static const struct component_ops a3xx_ops = {
		.bind   = adreno_bind,
		.unbind = adreno_unbind,
};

static int adreno_probe(struct platform_device *pdev)
{
	return component_add(&pdev->dev, &a3xx_ops);
}

static int adreno_remove(struct platform_device *pdev)
{
	component_del(&pdev->dev, &a3xx_ops);
	return 0;
}

static const struct of_device_id dt_match[] = {
	{ .compatible = "qcom,adreno" },
	{ .compatible = "qcom,adreno-3xx" },
	/* for backwards compat w/ downstream kgsl DT files: */
	{ .compatible = "qcom,kgsl-3d0" },
	{}
};

#ifdef CONFIG_PM
static int adreno_resume(struct device *dev)
{
	struct platform_device *pdev = to_platform_device(dev);
	struct msm_gpu *gpu = platform_get_drvdata(pdev);

	return gpu->funcs->pm_resume(gpu);
}

static int adreno_suspend(struct device *dev)
{
	struct platform_device *pdev = to_platform_device(dev);
	struct msm_gpu *gpu = platform_get_drvdata(pdev);

	return gpu->funcs->pm_suspend(gpu);
}
#endif

static const struct dev_pm_ops adreno_pm_ops = {
	SET_SYSTEM_SLEEP_PM_OPS(pm_runtime_force_suspend, pm_runtime_force_resume)
	SET_RUNTIME_PM_OPS(adreno_suspend, adreno_resume, NULL)
};

static struct platform_driver adreno_driver = {
	.probe = adreno_probe,
	.remove = adreno_remove,
	.driver = {
		.name = "adreno",
		.of_match_table = dt_match,
		.pm = &adreno_pm_ops,
	},
};

void __init adreno_register(void)
{
	platform_driver_register(&adreno_driver);
}

void __exit adreno_unregister(void)
{
	platform_driver_unregister(&adreno_driver);
}<|MERGE_RESOLUTION|>--- conflicted
+++ resolved
@@ -120,10 +120,7 @@
 			[ADRENO_FW_GMU] = "a630_gmu.bin",
 		},
 		.gmem = SZ_1M,
-<<<<<<< HEAD
-=======
-		.inactive_period = DRM_MSM_INACTIVE_PERIOD,
->>>>>>> f9885ef8
+		.inactive_period = DRM_MSM_INACTIVE_PERIOD,
 		.init = a6xx_gpu_init,
 	},
 };
