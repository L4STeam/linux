--- conflicted
+++ resolved
@@ -1210,8 +1210,6 @@
 	__le16 reason;
 } __packed;
 
-<<<<<<< HEAD
-=======
 struct mwifiex_ie_types_pwr_capability {
 	struct mwifiex_ie_types_header header;
 	s8 min_pwr;
@@ -1224,7 +1222,6 @@
 	u8 constraint;
 };
 
->>>>>>> b887664d
 struct mwifiex_ie_types_wmm_param_set {
 	struct mwifiex_ie_types_header header;
 	u8 wmm_ie[1];
