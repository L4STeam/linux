/*
 * at24.c - handle most I2C EEPROMs
 *
 * Copyright (C) 2005-2007 David Brownell
 * Copyright (C) 2008 Wolfram Sang, Pengutronix
 *
 * This program is free software; you can redistribute it and/or modify
 * it under the terms of the GNU General Public License as published by
 * the Free Software Foundation; either version 2 of the License, or
 * (at your option) any later version.
 */
#include <linux/kernel.h>
#include <linux/init.h>
#include <linux/module.h>
#include <linux/of_device.h>
#include <linux/slab.h>
#include <linux/delay.h>
#include <linux/mutex.h>
#include <linux/mod_devicetable.h>
#include <linux/log2.h>
#include <linux/bitops.h>
#include <linux/jiffies.h>
#include <linux/property.h>
#include <linux/acpi.h>
#include <linux/i2c.h>
#include <linux/nvmem-provider.h>
#include <linux/platform_data/at24.h>
#include <linux/pm_runtime.h>

/*
 * I2C EEPROMs from most vendors are inexpensive and mostly interchangeable.
 * Differences between different vendor product lines (like Atmel AT24C or
 * MicroChip 24LC, etc) won't much matter for typical read/write access.
 * There are also I2C RAM chips, likewise interchangeable. One example
 * would be the PCF8570, which acts like a 24c02 EEPROM (256 bytes).
 *
 * However, misconfiguration can lose data. "Set 16-bit memory address"
 * to a part with 8-bit addressing will overwrite data. Writing with too
 * big a page size also loses data. And it's not safe to assume that the
 * conventional addresses 0x50..0x57 only hold eeproms; a PCF8563 RTC
 * uses 0x51, for just one example.
 *
 * Accordingly, explicit board-specific configuration data should be used
 * in almost all cases. (One partial exception is an SMBus used to access
 * "SPD" data for DRAM sticks. Those only use 24c02 EEPROMs.)
 *
 * So this driver uses "new style" I2C driver binding, expecting to be
 * told what devices exist. That may be in arch/X/mach-Y/board-Z.c or
 * similar kernel-resident tables; or, configuration data coming from
 * a bootloader.
 *
 * Other than binding model, current differences from "eeprom" driver are
 * that this one handles write access and isn't restricted to 24c02 devices.
 * It also handles larger devices (32 kbit and up) with two-byte addresses,
 * which won't work on pure SMBus systems.
 */

struct at24_data {
	struct at24_platform_data chip;
	int use_smbus;
	int use_smbus_write;

	ssize_t (*read_func)(struct at24_data *, char *, unsigned int, size_t);
	ssize_t (*write_func)(struct at24_data *,
			      const char *, unsigned int, size_t);

	/*
	 * Lock protects against activities from other Linux tasks,
	 * but not from changes by other I2C masters.
	 */
	struct mutex lock;

	u8 *writebuf;
	unsigned write_max;
	unsigned num_addresses;

	struct nvmem_config nvmem_config;
	struct nvmem_device *nvmem;

	/*
	 * Some chips tie up multiple I2C addresses; dummy devices reserve
	 * them for us, and we'll use them with SMBus calls.
	 */
	struct i2c_client *client[];
};

/*
 * This parameter is to help this driver avoid blocking other drivers out
 * of I2C for potentially troublesome amounts of time. With a 100 kHz I2C
 * clock, one 256 byte read takes about 1/43 second which is excessive;
 * but the 1/170 second it takes at 400 kHz may be quite reasonable; and
 * at 1 MHz (Fm+) a 1/430 second delay could easily be invisible.
 *
 * This value is forced to be a power of two so that writes align on pages.
 */
static unsigned io_limit = 128;
module_param(io_limit, uint, 0);
MODULE_PARM_DESC(io_limit, "Maximum bytes per I/O (default 128)");

/*
 * Specs often allow 5 msec for a page write, sometimes 20 msec;
 * it's important to recover from write timeouts.
 */
static unsigned write_timeout = 25;
module_param(write_timeout, uint, 0);
MODULE_PARM_DESC(write_timeout, "Time (in ms) to try writes (default 25)");

#define AT24_SIZE_BYTELEN 5
#define AT24_SIZE_FLAGS 8

#define AT24_BITMASK(x) (BIT(x) - 1)

/* create non-zero magic value for given eeprom parameters */
#define AT24_DEVICE_MAGIC(_len, _flags) 		\
	((1 << AT24_SIZE_FLAGS | (_flags)) 		\
	    << AT24_SIZE_BYTELEN | ilog2(_len))

/*
 * Both reads and writes fail if the previous write didn't complete yet. This
 * macro loops a few times waiting at least long enough for one entire page
 * write to work while making sure that at least one iteration is run before
 * checking the break condition.
 *
 * It takes two parameters: a variable in which the future timeout in jiffies
 * will be stored and a temporary variable holding the time of the last
 * iteration of processing the request. Both should be unsigned integers
 * holding at least 32 bits.
 */
#define loop_until_timeout(tout, op_time)				\
	for (tout = jiffies + msecs_to_jiffies(write_timeout), op_time = 0; \
	     op_time ? time_before(op_time, tout) : true;		\
	     usleep_range(1000, 1500), op_time = jiffies)

static const struct i2c_device_id at24_ids[] = {
	/* needs 8 addresses as A0-A2 are ignored */
	{ "24c00",	AT24_DEVICE_MAGIC(128 / 8,	AT24_FLAG_TAKE8ADDR) },
	/* old variants can't be handled with this generic entry! */
	{ "24c01",	AT24_DEVICE_MAGIC(1024 / 8,	0) },
	{ "24cs01",	AT24_DEVICE_MAGIC(16,
				AT24_FLAG_SERIAL | AT24_FLAG_READONLY) },
	{ "24c02",	AT24_DEVICE_MAGIC(2048 / 8,	0) },
	{ "24cs02",	AT24_DEVICE_MAGIC(16,
				AT24_FLAG_SERIAL | AT24_FLAG_READONLY) },
	{ "24mac402",	AT24_DEVICE_MAGIC(48 / 8,
				AT24_FLAG_MAC | AT24_FLAG_READONLY) },
	{ "24mac602",	AT24_DEVICE_MAGIC(64 / 8,
				AT24_FLAG_MAC | AT24_FLAG_READONLY) },
	/* spd is a 24c02 in memory DIMMs */
	{ "spd",	AT24_DEVICE_MAGIC(2048 / 8,
				AT24_FLAG_READONLY | AT24_FLAG_IRUGO) },
	{ "24c04",	AT24_DEVICE_MAGIC(4096 / 8,	0) },
	{ "24cs04",	AT24_DEVICE_MAGIC(16,
				AT24_FLAG_SERIAL | AT24_FLAG_READONLY) },
	/* 24rf08 quirk is handled at i2c-core */
	{ "24c08",	AT24_DEVICE_MAGIC(8192 / 8,	0) },
	{ "24cs08",	AT24_DEVICE_MAGIC(16,
				AT24_FLAG_SERIAL | AT24_FLAG_READONLY) },
	{ "24c16",	AT24_DEVICE_MAGIC(16384 / 8,	0) },
	{ "24cs16",	AT24_DEVICE_MAGIC(16,
				AT24_FLAG_SERIAL | AT24_FLAG_READONLY) },
	{ "24c32",	AT24_DEVICE_MAGIC(32768 / 8,	AT24_FLAG_ADDR16) },
	{ "24cs32",	AT24_DEVICE_MAGIC(16,
				AT24_FLAG_ADDR16 |
				AT24_FLAG_SERIAL |
				AT24_FLAG_READONLY) },
	{ "24c64",	AT24_DEVICE_MAGIC(65536 / 8,	AT24_FLAG_ADDR16) },
	{ "24cs64",	AT24_DEVICE_MAGIC(16,
				AT24_FLAG_ADDR16 |
				AT24_FLAG_SERIAL |
				AT24_FLAG_READONLY) },
	{ "24c128",	AT24_DEVICE_MAGIC(131072 / 8,	AT24_FLAG_ADDR16) },
	{ "24c256",	AT24_DEVICE_MAGIC(262144 / 8,	AT24_FLAG_ADDR16) },
	{ "24c512",	AT24_DEVICE_MAGIC(524288 / 8,	AT24_FLAG_ADDR16) },
	{ "24c1024",	AT24_DEVICE_MAGIC(1048576 / 8,	AT24_FLAG_ADDR16) },
	{ "at24", 0 },
	{ /* END OF LIST */ }
};
MODULE_DEVICE_TABLE(i2c, at24_ids);

static const struct of_device_id at24_of_match[] = {
	{
		.compatible = "atmel,24c00",
		.data = (void *)AT24_DEVICE_MAGIC(128 / 8, AT24_FLAG_TAKE8ADDR)
	},
	{
		.compatible = "atmel,24c01",
		.data = (void *)AT24_DEVICE_MAGIC(1024 / 8, 0)
	},
	{
		.compatible = "atmel,24c02",
		.data = (void *)AT24_DEVICE_MAGIC(2048 / 8, 0)
	},
	{
		.compatible = "atmel,spd",
		.data = (void *)AT24_DEVICE_MAGIC(2048 / 8,
				AT24_FLAG_READONLY | AT24_FLAG_IRUGO)
	},
	{
		.compatible = "atmel,24c04",
		.data = (void *)AT24_DEVICE_MAGIC(4096 / 8, 0)
	},
	{
		.compatible = "atmel,24c08",
		.data = (void *)AT24_DEVICE_MAGIC(8192 / 8, 0)
	},
	{
		.compatible = "atmel,24c16",
		.data = (void *)AT24_DEVICE_MAGIC(16384 / 8, 0)
	},
	{
		.compatible = "atmel,24c32",
		.data = (void *)AT24_DEVICE_MAGIC(32768 / 8, AT24_FLAG_ADDR16)
	},
	{
		.compatible = "atmel,24c64",
		.data = (void *)AT24_DEVICE_MAGIC(65536 / 8, AT24_FLAG_ADDR16)
	},
	{
		.compatible = "atmel,24c128",
		.data = (void *)AT24_DEVICE_MAGIC(131072 / 8, AT24_FLAG_ADDR16)
	},
	{
		.compatible = "atmel,24c256",
		.data = (void *)AT24_DEVICE_MAGIC(262144 / 8, AT24_FLAG_ADDR16)
	},
	{
		.compatible = "atmel,24c512",
		.data = (void *)AT24_DEVICE_MAGIC(524288 / 8, AT24_FLAG_ADDR16)
	},
	{
		.compatible = "atmel,24c1024",
		.data = (void *)AT24_DEVICE_MAGIC(1048576 / 8, AT24_FLAG_ADDR16)
	},
	{ },
};
MODULE_DEVICE_TABLE(of, at24_of_match);

static const struct acpi_device_id at24_acpi_ids[] = {
	{ "INT3499", AT24_DEVICE_MAGIC(8192 / 8, 0) },
	{ }
};
MODULE_DEVICE_TABLE(acpi, at24_acpi_ids);

/*-------------------------------------------------------------------------*/

/*
 * This routine supports chips which consume multiple I2C addresses. It
 * computes the addressing information to be used for a given r/w request.
 * Assumes that sanity checks for offset happened at sysfs-layer.
 *
 * Slave address and byte offset derive from the offset. Always
 * set the byte address; on a multi-master board, another master
 * may have changed the chip's "current" address pointer.
 *
 * REVISIT some multi-address chips don't rollover page reads to
 * the next slave address, so we may need to truncate the count.
 * Those chips might need another quirk flag.
 *
 * If the real hardware used four adjacent 24c02 chips and that
 * were misconfigured as one 24c08, that would be a similar effect:
 * one "eeprom" file not four, but larger reads would fail when
 * they crossed certain pages.
 */
static struct i2c_client *at24_translate_offset(struct at24_data *at24,
						unsigned int *offset)
{
	unsigned i;

	if (at24->chip.flags & AT24_FLAG_ADDR16) {
		i = *offset >> 16;
		*offset &= 0xffff;
	} else {
		i = *offset >> 8;
		*offset &= 0xff;
	}

	return at24->client[i];
}

static ssize_t at24_eeprom_read_smbus(struct at24_data *at24, char *buf,
				      unsigned int offset, size_t count)
{
	unsigned long timeout, read_time;
	struct i2c_client *client;
	int status;

	client = at24_translate_offset(at24, &offset);

	if (count > io_limit)
		count = io_limit;

	/* Smaller eeproms can work given some SMBus extension calls */
	if (count > I2C_SMBUS_BLOCK_MAX)
		count = I2C_SMBUS_BLOCK_MAX;

	loop_until_timeout(timeout, read_time) {
		status = i2c_smbus_read_i2c_block_data_or_emulated(client,
								   offset,
								   count, buf);

		dev_dbg(&client->dev, "read %zu@%d --> %d (%ld)\n",
				count, offset, status, jiffies);

		if (status == count)
			return count;
	}

	return -ETIMEDOUT;
}

static ssize_t at24_eeprom_read_i2c(struct at24_data *at24, char *buf,
				    unsigned int offset, size_t count)
{
	unsigned long timeout, read_time;
	struct i2c_client *client;
	struct i2c_msg msg[2];
	int status, i;
	u8 msgbuf[2];

	memset(msg, 0, sizeof(msg));
	client = at24_translate_offset(at24, &offset);

	if (count > io_limit)
		count = io_limit;

	/*
	 * When we have a better choice than SMBus calls, use a combined I2C
	 * message. Write address; then read up to io_limit data bytes. Note
	 * that read page rollover helps us here (unlike writes). msgbuf is
	 * u8 and will cast to our needs.
	 */
	i = 0;
	if (at24->chip.flags & AT24_FLAG_ADDR16)
		msgbuf[i++] = offset >> 8;
	msgbuf[i++] = offset;

	msg[0].addr = client->addr;
	msg[0].buf = msgbuf;
	msg[0].len = i;

	msg[1].addr = client->addr;
	msg[1].flags = I2C_M_RD;
	msg[1].buf = buf;
	msg[1].len = count;

	loop_until_timeout(timeout, read_time) {
		status = i2c_transfer(client->adapter, msg, 2);
		if (status == 2)
			status = count;

		dev_dbg(&client->dev, "read %zu@%d --> %d (%ld)\n",
				count, offset, status, jiffies);

		if (status == count)
			return count;
	}

	return -ETIMEDOUT;
}

static ssize_t at24_eeprom_read_serial(struct at24_data *at24, char *buf,
				       unsigned int offset, size_t count)
{
	unsigned long timeout, read_time;
	struct i2c_client *client;
	struct i2c_msg msg[2];
	u8 addrbuf[2];
	int status;

	client = at24_translate_offset(at24, &offset);

	memset(msg, 0, sizeof(msg));
	msg[0].addr = client->addr;
	msg[0].buf = addrbuf;

	/*
	 * The address pointer of the device is shared between the regular
	 * EEPROM array and the serial number block. The dummy write (part of
	 * the sequential read protocol) ensures the address pointer is reset
	 * to the desired position.
	 */
	if (at24->chip.flags & AT24_FLAG_ADDR16) {
		/*
		 * For 16 bit address pointers, the word address must contain
		 * a '10' sequence in bits 11 and 10 regardless of the
		 * intended position of the address pointer.
		 */
		addrbuf[0] = 0x08;
		addrbuf[1] = offset;
		msg[0].len = 2;
	} else {
		/*
		 * Otherwise the word address must begin with a '10' sequence,
		 * regardless of the intended address.
		 */
		addrbuf[0] = 0x80 + offset;
		msg[0].len = 1;
	}

	msg[1].addr = client->addr;
	msg[1].flags = I2C_M_RD;
	msg[1].buf = buf;
	msg[1].len = count;

	loop_until_timeout(timeout, read_time) {
		status = i2c_transfer(client->adapter, msg, 2);
		if (status == 2)
			return count;
	}

	return -ETIMEDOUT;
}

static ssize_t at24_eeprom_read_mac(struct at24_data *at24, char *buf,
				    unsigned int offset, size_t count)
{
	unsigned long timeout, read_time;
	struct i2c_client *client;
	struct i2c_msg msg[2];
	u8 addrbuf[2];
	int status;

	client = at24_translate_offset(at24, &offset);

	memset(msg, 0, sizeof(msg));
	msg[0].addr = client->addr;
	msg[0].buf = addrbuf;
	/* EUI-48 starts from 0x9a, EUI-64 from 0x98 */
	addrbuf[0] = 0xa0 - at24->chip.byte_len + offset;
	msg[0].len = 1;
	msg[1].addr = client->addr;
	msg[1].flags = I2C_M_RD;
	msg[1].buf = buf;
	msg[1].len = count;

	loop_until_timeout(timeout, read_time) {
		status = i2c_transfer(client->adapter, msg, 2);
		if (status == 2)
			return count;
	}

	return -ETIMEDOUT;
}

/*
 * Note that if the hardware write-protect pin is pulled high, the whole
 * chip is normally write protected. But there are plenty of product
 * variants here, including OTP fuses and partial chip protect.
 *
 * We only use page mode writes; the alternative is sloooow. These routines
 * write at most one page.
 */

static size_t at24_adjust_write_count(struct at24_data *at24,
				      unsigned int offset, size_t count)
{
	unsigned next_page;

	/* write_max is at most a page */
	if (count > at24->write_max)
		count = at24->write_max;

	/* Never roll over backwards, to the start of this page */
	next_page = roundup(offset + 1, at24->chip.page_size);
	if (offset + count > next_page)
		count = next_page - offset;

	return count;
}

static ssize_t at24_eeprom_write_smbus_block(struct at24_data *at24,
					     const char *buf,
					     unsigned int offset, size_t count)
{
	unsigned long timeout, write_time;
	struct i2c_client *client;
	ssize_t status = 0;

	client = at24_translate_offset(at24, &offset);
	count = at24_adjust_write_count(at24, offset, count);

	loop_until_timeout(timeout, write_time) {
		status = i2c_smbus_write_i2c_block_data(client,
							offset, count, buf);
		if (status == 0)
			status = count;

		dev_dbg(&client->dev, "write %zu@%d --> %zd (%ld)\n",
				count, offset, status, jiffies);

		if (status == count)
			return count;
	}

	return -ETIMEDOUT;
}

static ssize_t at24_eeprom_write_smbus_byte(struct at24_data *at24,
					    const char *buf,
					    unsigned int offset, size_t count)
{
	unsigned long timeout, write_time;
	struct i2c_client *client;
	ssize_t status = 0;

	client = at24_translate_offset(at24, &offset);

	loop_until_timeout(timeout, write_time) {
		status = i2c_smbus_write_byte_data(client, offset, buf[0]);
		if (status == 0)
			status = count;

		dev_dbg(&client->dev, "write %zu@%d --> %zd (%ld)\n",
				count, offset, status, jiffies);

		if (status == count)
			return count;
	}

	return -ETIMEDOUT;
}

static ssize_t at24_eeprom_write_i2c(struct at24_data *at24, const char *buf,
				     unsigned int offset, size_t count)
{
	unsigned long timeout, write_time;
	struct i2c_client *client;
	struct i2c_msg msg;
	ssize_t status = 0;
	int i = 0;

	client = at24_translate_offset(at24, &offset);
	count = at24_adjust_write_count(at24, offset, count);

	msg.addr = client->addr;
	msg.flags = 0;

	/* msg.buf is u8 and casts will mask the values */
	msg.buf = at24->writebuf;
	if (at24->chip.flags & AT24_FLAG_ADDR16)
		msg.buf[i++] = offset >> 8;

	msg.buf[i++] = offset;
	memcpy(&msg.buf[i], buf, count);
	msg.len = i + count;

	loop_until_timeout(timeout, write_time) {
		status = i2c_transfer(client->adapter, &msg, 1);
		if (status == 1)
			status = count;

		dev_dbg(&client->dev, "write %zu@%d --> %zd (%ld)\n",
				count, offset, status, jiffies);

		if (status == count)
			return count;
	}

	return -ETIMEDOUT;
}

static int at24_read(void *priv, unsigned int off, void *val, size_t count)
{
	struct at24_data *at24 = priv;
<<<<<<< HEAD
	struct i2c_client *client;
=======
	struct device *dev = &at24->client[0]->dev;
>>>>>>> 5fa4ec9c
	char *buf = val;
	int ret;

	if (unlikely(!count))
		return count;

	if (off + count > at24->chip.byte_len)
		return -EINVAL;

<<<<<<< HEAD
	client = at24_translate_offset(at24, &off);

	ret = pm_runtime_get_sync(&client->dev);
	if (ret < 0) {
		pm_runtime_put_noidle(&client->dev);
=======
	ret = pm_runtime_get_sync(dev);
	if (ret < 0) {
		pm_runtime_put_noidle(dev);
>>>>>>> 5fa4ec9c
		return ret;
	}

	/*
	 * Read data from chip, protecting against concurrent updates
	 * from this host, but not from other I2C masters.
	 */
	mutex_lock(&at24->lock);

	while (count) {
		int	status;

		status = at24->read_func(at24, buf, off, count);
		if (status < 0) {
			mutex_unlock(&at24->lock);
<<<<<<< HEAD
			pm_runtime_put(&client->dev);
=======
			pm_runtime_put(dev);
>>>>>>> 5fa4ec9c
			return status;
		}
		buf += status;
		off += status;
		count -= status;
	}

	mutex_unlock(&at24->lock);

<<<<<<< HEAD
	pm_runtime_put(&client->dev);
=======
	pm_runtime_put(dev);
>>>>>>> 5fa4ec9c

	return 0;
}

static int at24_write(void *priv, unsigned int off, void *val, size_t count)
{
	struct at24_data *at24 = priv;
<<<<<<< HEAD
	struct i2c_client *client;
=======
	struct device *dev = &at24->client[0]->dev;
>>>>>>> 5fa4ec9c
	char *buf = val;
	int ret;

	if (unlikely(!count))
		return -EINVAL;

	if (off + count > at24->chip.byte_len)
		return -EINVAL;

<<<<<<< HEAD
	client = at24_translate_offset(at24, &off);

	ret = pm_runtime_get_sync(&client->dev);
	if (ret < 0) {
		pm_runtime_put_noidle(&client->dev);
=======
	ret = pm_runtime_get_sync(dev);
	if (ret < 0) {
		pm_runtime_put_noidle(dev);
>>>>>>> 5fa4ec9c
		return ret;
	}

	/*
	 * Write data to chip, protecting against concurrent updates
	 * from this host, but not from other I2C masters.
	 */
	mutex_lock(&at24->lock);

	while (count) {
		int status;

		status = at24->write_func(at24, buf, off, count);
		if (status < 0) {
			mutex_unlock(&at24->lock);
<<<<<<< HEAD
			pm_runtime_put(&client->dev);
=======
			pm_runtime_put(dev);
>>>>>>> 5fa4ec9c
			return status;
		}
		buf += status;
		off += status;
		count -= status;
	}

	mutex_unlock(&at24->lock);

<<<<<<< HEAD
	pm_runtime_put(&client->dev);
=======
	pm_runtime_put(dev);
>>>>>>> 5fa4ec9c

	return 0;
}

static void at24_get_pdata(struct device *dev, struct at24_platform_data *chip)
{
	int err;
	u32 val;

	if (device_property_present(dev, "read-only"))
		chip->flags |= AT24_FLAG_READONLY;

	err = device_property_read_u32(dev, "size", &val);
	if (!err)
		chip->byte_len = val;

	err = device_property_read_u32(dev, "pagesize", &val);
	if (!err) {
		chip->page_size = val;
	} else {
		/*
		 * This is slow, but we can't know all eeproms, so we better
		 * play safe. Specifying custom eeprom-types via platform_data
		 * is recommended anyhow.
		 */
		chip->page_size = 1;
	}
}

static int at24_probe(struct i2c_client *client, const struct i2c_device_id *id)
{
	struct at24_platform_data chip;
	kernel_ulong_t magic = 0;
	bool writable;
	int use_smbus = 0;
	int use_smbus_write = 0;
	struct at24_data *at24;
	int err;
	unsigned i, num_addresses;
	u8 test_byte;

	if (client->dev.platform_data) {
		chip = *(struct at24_platform_data *)client->dev.platform_data;
	} else {
		/*
		 * The I2C core allows OF nodes compatibles to match against the
		 * I2C device ID table as a fallback, so check not only if an OF
		 * node is present but also if it matches an OF device ID entry.
		 */
		if (client->dev.of_node &&
		    of_match_device(at24_of_match, &client->dev)) {
			magic = (kernel_ulong_t)
				of_device_get_match_data(&client->dev);
		} else if (id) {
			magic = id->driver_data;
		} else {
			const struct acpi_device_id *aid;

			aid = acpi_match_device(at24_acpi_ids, &client->dev);
			if (aid)
				magic = aid->driver_data;
		}
		if (!magic)
			return -ENODEV;

		chip.byte_len = BIT(magic & AT24_BITMASK(AT24_SIZE_BYTELEN));
		magic >>= AT24_SIZE_BYTELEN;
		chip.flags = magic & AT24_BITMASK(AT24_SIZE_FLAGS);

		at24_get_pdata(&client->dev, &chip);

		chip.setup = NULL;
		chip.context = NULL;
	}

	if (!is_power_of_2(chip.byte_len))
		dev_warn(&client->dev,
			"byte_len looks suspicious (no power of 2)!\n");
	if (!chip.page_size) {
		dev_err(&client->dev, "page_size must not be 0!\n");
		return -EINVAL;
	}
	if (!is_power_of_2(chip.page_size))
		dev_warn(&client->dev,
			"page_size looks suspicious (no power of 2)!\n");

	/*
	 * REVISIT: the size of the EUI-48 byte array is 6 in at24mac402, while
	 * the call to ilog2() in AT24_DEVICE_MAGIC() rounds it down to 4.
	 *
	 * Eventually we'll get rid of the magic values altoghether in favor of
	 * real structs, but for now just manually set the right size.
	 */
	if (chip.flags & AT24_FLAG_MAC && chip.byte_len == 4)
		chip.byte_len = 6;

	/* Use I2C operations unless we're stuck with SMBus extensions. */
	if (!i2c_check_functionality(client->adapter, I2C_FUNC_I2C)) {
		if (chip.flags & AT24_FLAG_ADDR16)
			return -EPFNOSUPPORT;

		if (i2c_check_functionality(client->adapter,
				I2C_FUNC_SMBUS_READ_I2C_BLOCK)) {
			use_smbus = I2C_SMBUS_I2C_BLOCK_DATA;
		} else if (i2c_check_functionality(client->adapter,
				I2C_FUNC_SMBUS_READ_WORD_DATA)) {
			use_smbus = I2C_SMBUS_WORD_DATA;
		} else if (i2c_check_functionality(client->adapter,
				I2C_FUNC_SMBUS_READ_BYTE_DATA)) {
			use_smbus = I2C_SMBUS_BYTE_DATA;
		} else {
			return -EPFNOSUPPORT;
		}

		if (i2c_check_functionality(client->adapter,
				I2C_FUNC_SMBUS_WRITE_I2C_BLOCK)) {
			use_smbus_write = I2C_SMBUS_I2C_BLOCK_DATA;
		} else if (i2c_check_functionality(client->adapter,
				I2C_FUNC_SMBUS_WRITE_BYTE_DATA)) {
			use_smbus_write = I2C_SMBUS_BYTE_DATA;
			chip.page_size = 1;
		}
	}

	if (chip.flags & AT24_FLAG_TAKE8ADDR)
		num_addresses = 8;
	else
		num_addresses =	DIV_ROUND_UP(chip.byte_len,
			(chip.flags & AT24_FLAG_ADDR16) ? 65536 : 256);

	at24 = devm_kzalloc(&client->dev, sizeof(struct at24_data) +
		num_addresses * sizeof(struct i2c_client *), GFP_KERNEL);
	if (!at24)
		return -ENOMEM;

	mutex_init(&at24->lock);
	at24->use_smbus = use_smbus;
	at24->use_smbus_write = use_smbus_write;
	at24->chip = chip;
	at24->num_addresses = num_addresses;

	if ((chip.flags & AT24_FLAG_SERIAL) && (chip.flags & AT24_FLAG_MAC)) {
		dev_err(&client->dev,
			"invalid device data - cannot have both AT24_FLAG_SERIAL & AT24_FLAG_MAC.");
		return -EINVAL;
	}

	if (chip.flags & AT24_FLAG_SERIAL) {
		at24->read_func = at24_eeprom_read_serial;
	} else if (chip.flags & AT24_FLAG_MAC) {
		at24->read_func = at24_eeprom_read_mac;
	} else {
		at24->read_func = at24->use_smbus ? at24_eeprom_read_smbus
						  : at24_eeprom_read_i2c;
	}

	if (at24->use_smbus) {
		if (at24->use_smbus_write == I2C_SMBUS_I2C_BLOCK_DATA)
			at24->write_func = at24_eeprom_write_smbus_block;
		else
			at24->write_func = at24_eeprom_write_smbus_byte;
	} else {
		at24->write_func = at24_eeprom_write_i2c;
	}

	writable = !(chip.flags & AT24_FLAG_READONLY);
	if (writable) {
		if (!use_smbus || use_smbus_write) {

			unsigned write_max = chip.page_size;

			if (write_max > io_limit)
				write_max = io_limit;
			if (use_smbus && write_max > I2C_SMBUS_BLOCK_MAX)
				write_max = I2C_SMBUS_BLOCK_MAX;
			at24->write_max = write_max;

			/* buffer (data + address at the beginning) */
			at24->writebuf = devm_kzalloc(&client->dev,
				write_max + 2, GFP_KERNEL);
			if (!at24->writebuf)
				return -ENOMEM;
		} else {
			dev_warn(&client->dev,
				"cannot write due to controller restrictions.");
		}
	}

	at24->client[0] = client;

	/* use dummy devices for multiple-address chips */
	for (i = 1; i < num_addresses; i++) {
		at24->client[i] = i2c_new_dummy(client->adapter,
					client->addr + i);
		if (!at24->client[i]) {
			dev_err(&client->dev, "address 0x%02x unavailable\n",
					client->addr + i);
			err = -EADDRINUSE;
			goto err_clients;
		}
	}

	i2c_set_clientdata(client, at24);

	/* enable runtime pm */
	pm_runtime_set_active(&client->dev);
	pm_runtime_enable(&client->dev);

	/*
	 * Perform a one-byte test read to verify that the
	 * chip is functional.
	 */
	err = at24_read(at24, 0, &test_byte, 1);
	pm_runtime_idle(&client->dev);
	if (err) {
		err = -ENODEV;
		goto err_clients;
	}

	at24->nvmem_config.name = dev_name(&client->dev);
	at24->nvmem_config.dev = &client->dev;
	at24->nvmem_config.read_only = !writable;
	at24->nvmem_config.root_only = true;
	at24->nvmem_config.owner = THIS_MODULE;
	at24->nvmem_config.compat = true;
	at24->nvmem_config.base_dev = &client->dev;
	at24->nvmem_config.reg_read = at24_read;
	at24->nvmem_config.reg_write = at24_write;
	at24->nvmem_config.priv = at24;
	at24->nvmem_config.stride = 1;
	at24->nvmem_config.word_size = 1;
	at24->nvmem_config.size = chip.byte_len;

	at24->nvmem = nvmem_register(&at24->nvmem_config);

	if (IS_ERR(at24->nvmem)) {
		err = PTR_ERR(at24->nvmem);
		goto err_clients;
	}

	dev_info(&client->dev, "%u byte %s EEPROM, %s, %u bytes/write\n",
		chip.byte_len, client->name,
		writable ? "writable" : "read-only", at24->write_max);
	if (use_smbus == I2C_SMBUS_WORD_DATA ||
	    use_smbus == I2C_SMBUS_BYTE_DATA) {
		dev_notice(&client->dev, "Falling back to %s reads, "
			   "performance will suffer\n", use_smbus ==
			   I2C_SMBUS_WORD_DATA ? "word" : "byte");
	}

	/* export data to kernel code */
	if (chip.setup)
		chip.setup(at24->nvmem, chip.context);

	return 0;

err_clients:
	for (i = 1; i < num_addresses; i++)
		if (at24->client[i])
			i2c_unregister_device(at24->client[i]);

	pm_runtime_disable(&client->dev);

	return err;
}

static int at24_remove(struct i2c_client *client)
{
	struct at24_data *at24;
	int i;

	at24 = i2c_get_clientdata(client);

	nvmem_unregister(at24->nvmem);

	for (i = 1; i < at24->num_addresses; i++)
		i2c_unregister_device(at24->client[i]);

	pm_runtime_disable(&client->dev);
	pm_runtime_set_suspended(&client->dev);

	return 0;
}

/*-------------------------------------------------------------------------*/

static struct i2c_driver at24_driver = {
	.driver = {
		.name = "at24",
		.of_match_table = at24_of_match,
		.acpi_match_table = ACPI_PTR(at24_acpi_ids),
	},
	.probe = at24_probe,
	.remove = at24_remove,
	.id_table = at24_ids,
};

static int __init at24_init(void)
{
	if (!io_limit) {
		pr_err("at24: io_limit must not be 0!\n");
		return -EINVAL;
	}

	io_limit = rounddown_pow_of_two(io_limit);
	return i2c_add_driver(&at24_driver);
}
module_init(at24_init);

static void __exit at24_exit(void)
{
	i2c_del_driver(&at24_driver);
}
module_exit(at24_exit);

MODULE_DESCRIPTION("Driver for most I2C EEPROMs");
MODULE_AUTHOR("David Brownell and Wolfram Sang");
MODULE_LICENSE("GPL");<|MERGE_RESOLUTION|>--- conflicted
+++ resolved
@@ -562,11 +562,7 @@
 static int at24_read(void *priv, unsigned int off, void *val, size_t count)
 {
 	struct at24_data *at24 = priv;
-<<<<<<< HEAD
-	struct i2c_client *client;
-=======
 	struct device *dev = &at24->client[0]->dev;
->>>>>>> 5fa4ec9c
 	char *buf = val;
 	int ret;
 
@@ -576,17 +572,9 @@
 	if (off + count > at24->chip.byte_len)
 		return -EINVAL;
 
-<<<<<<< HEAD
-	client = at24_translate_offset(at24, &off);
-
-	ret = pm_runtime_get_sync(&client->dev);
-	if (ret < 0) {
-		pm_runtime_put_noidle(&client->dev);
-=======
 	ret = pm_runtime_get_sync(dev);
 	if (ret < 0) {
 		pm_runtime_put_noidle(dev);
->>>>>>> 5fa4ec9c
 		return ret;
 	}
 
@@ -602,11 +590,7 @@
 		status = at24->read_func(at24, buf, off, count);
 		if (status < 0) {
 			mutex_unlock(&at24->lock);
-<<<<<<< HEAD
-			pm_runtime_put(&client->dev);
-=======
 			pm_runtime_put(dev);
->>>>>>> 5fa4ec9c
 			return status;
 		}
 		buf += status;
@@ -616,11 +600,7 @@
 
 	mutex_unlock(&at24->lock);
 
-<<<<<<< HEAD
-	pm_runtime_put(&client->dev);
-=======
 	pm_runtime_put(dev);
->>>>>>> 5fa4ec9c
 
 	return 0;
 }
@@ -628,11 +608,7 @@
 static int at24_write(void *priv, unsigned int off, void *val, size_t count)
 {
 	struct at24_data *at24 = priv;
-<<<<<<< HEAD
-	struct i2c_client *client;
-=======
 	struct device *dev = &at24->client[0]->dev;
->>>>>>> 5fa4ec9c
 	char *buf = val;
 	int ret;
 
@@ -642,17 +618,9 @@
 	if (off + count > at24->chip.byte_len)
 		return -EINVAL;
 
-<<<<<<< HEAD
-	client = at24_translate_offset(at24, &off);
-
-	ret = pm_runtime_get_sync(&client->dev);
-	if (ret < 0) {
-		pm_runtime_put_noidle(&client->dev);
-=======
 	ret = pm_runtime_get_sync(dev);
 	if (ret < 0) {
 		pm_runtime_put_noidle(dev);
->>>>>>> 5fa4ec9c
 		return ret;
 	}
 
@@ -668,11 +636,7 @@
 		status = at24->write_func(at24, buf, off, count);
 		if (status < 0) {
 			mutex_unlock(&at24->lock);
-<<<<<<< HEAD
-			pm_runtime_put(&client->dev);
-=======
 			pm_runtime_put(dev);
->>>>>>> 5fa4ec9c
 			return status;
 		}
 		buf += status;
@@ -682,11 +646,7 @@
 
 	mutex_unlock(&at24->lock);
 
-<<<<<<< HEAD
-	pm_runtime_put(&client->dev);
-=======
 	pm_runtime_put(dev);
->>>>>>> 5fa4ec9c
 
 	return 0;
 }
