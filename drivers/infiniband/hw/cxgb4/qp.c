/*
 * Copyright (c) 2009-2010 Chelsio, Inc. All rights reserved.
 *
 * This software is available to you under a choice of one of two
 * licenses.  You may choose to be licensed under the terms of the GNU
 * General Public License (GPL) Version 2, available from the file
 * COPYING in the main directory of this source tree, or the
 * OpenIB.org BSD license below:
 *
 *     Redistribution and use in source and binary forms, with or
 *     without modification, are permitted provided that the following
 *     conditions are met:
 *
 *      - Redistributions of source code must retain the above
 *        copyright notice, this list of conditions and the following
 *        disclaimer.
 *
 *      - Redistributions in binary form must reproduce the above
 *        copyright notice, this list of conditions and the following
 *        disclaimer in the documentation and/or other materials
 *        provided with the distribution.
 *
 * THE SOFTWARE IS PROVIDED "AS IS", WITHOUT WARRANTY OF ANY KIND,
 * EXPRESS OR IMPLIED, INCLUDING BUT NOT LIMITED TO THE WARRANTIES OF
 * MERCHANTABILITY, FITNESS FOR A PARTICULAR PURPOSE AND
 * NONINFRINGEMENT. IN NO EVENT SHALL THE AUTHORS OR COPYRIGHT HOLDERS
 * BE LIABLE FOR ANY CLAIM, DAMAGES OR OTHER LIABILITY, WHETHER IN AN
 * ACTION OF CONTRACT, TORT OR OTHERWISE, ARISING FROM, OUT OF OR IN
 * CONNECTION WITH THE SOFTWARE OR THE USE OR OTHER DEALINGS IN THE
 * SOFTWARE.
 */

#include <linux/module.h>
#include <rdma/uverbs_ioctl.h>

#include "iw_cxgb4.h"

static int db_delay_usecs = 1;
module_param(db_delay_usecs, int, 0644);
MODULE_PARM_DESC(db_delay_usecs, "Usecs to delay awaiting db fifo to drain");

static int ocqp_support = 1;
module_param(ocqp_support, int, 0644);
MODULE_PARM_DESC(ocqp_support, "Support on-chip SQs (default=1)");

int db_fc_threshold = 1000;
module_param(db_fc_threshold, int, 0644);
MODULE_PARM_DESC(db_fc_threshold,
		 "QP count/threshold that triggers"
		 " automatic db flow control mode (default = 1000)");

int db_coalescing_threshold;
module_param(db_coalescing_threshold, int, 0644);
MODULE_PARM_DESC(db_coalescing_threshold,
		 "QP count/threshold that triggers"
		 " disabling db coalescing (default = 0)");

static int max_fr_immd = T4_MAX_FR_IMMD;
module_param(max_fr_immd, int, 0644);
MODULE_PARM_DESC(max_fr_immd, "fastreg threshold for using DSGL instead of immediate");

static int alloc_ird(struct c4iw_dev *dev, u32 ird)
{
	int ret = 0;

	xa_lock_irq(&dev->qps);
	if (ird <= dev->avail_ird)
		dev->avail_ird -= ird;
	else
		ret = -ENOMEM;
	xa_unlock_irq(&dev->qps);

	if (ret)
		dev_warn(&dev->rdev.lldi.pdev->dev,
			 "device IRD resources exhausted\n");

	return ret;
}

static void free_ird(struct c4iw_dev *dev, int ird)
{
	xa_lock_irq(&dev->qps);
	dev->avail_ird += ird;
	xa_unlock_irq(&dev->qps);
}

static void set_state(struct c4iw_qp *qhp, enum c4iw_qp_state state)
{
	unsigned long flag;
	spin_lock_irqsave(&qhp->lock, flag);
	qhp->attr.state = state;
	spin_unlock_irqrestore(&qhp->lock, flag);
}

static void dealloc_oc_sq(struct c4iw_rdev *rdev, struct t4_sq *sq)
{
	c4iw_ocqp_pool_free(rdev, sq->dma_addr, sq->memsize);
}

static void dealloc_host_sq(struct c4iw_rdev *rdev, struct t4_sq *sq)
{
	dma_free_coherent(&(rdev->lldi.pdev->dev), sq->memsize, sq->queue,
			  dma_unmap_addr(sq, mapping));
}

static void dealloc_sq(struct c4iw_rdev *rdev, struct t4_sq *sq)
{
	if (t4_sq_onchip(sq))
		dealloc_oc_sq(rdev, sq);
	else
		dealloc_host_sq(rdev, sq);
}

static int alloc_oc_sq(struct c4iw_rdev *rdev, struct t4_sq *sq)
{
	if (!ocqp_support || !ocqp_supported(&rdev->lldi))
		return -ENOSYS;
	sq->dma_addr = c4iw_ocqp_pool_alloc(rdev, sq->memsize);
	if (!sq->dma_addr)
		return -ENOMEM;
	sq->phys_addr = rdev->oc_mw_pa + sq->dma_addr -
			rdev->lldi.vr->ocq.start;
	sq->queue = (__force union t4_wr *)(rdev->oc_mw_kva + sq->dma_addr -
					    rdev->lldi.vr->ocq.start);
	sq->flags |= T4_SQ_ONCHIP;
	return 0;
}

static int alloc_host_sq(struct c4iw_rdev *rdev, struct t4_sq *sq)
{
	sq->queue = dma_alloc_coherent(&(rdev->lldi.pdev->dev), sq->memsize,
				       &(sq->dma_addr), GFP_KERNEL);
	if (!sq->queue)
		return -ENOMEM;
	sq->phys_addr = virt_to_phys(sq->queue);
	dma_unmap_addr_set(sq, mapping, sq->dma_addr);
	return 0;
}

static int alloc_sq(struct c4iw_rdev *rdev, struct t4_sq *sq, int user)
{
	int ret = -ENOSYS;
	if (user)
		ret = alloc_oc_sq(rdev, sq);
	if (ret)
		ret = alloc_host_sq(rdev, sq);
	return ret;
}

static int destroy_qp(struct c4iw_rdev *rdev, struct t4_wq *wq,
		      struct c4iw_dev_ucontext *uctx, int has_rq)
{
	/*
	 * uP clears EQ contexts when the connection exits rdma mode,
	 * so no need to post a RESET WR for these EQs.
	 */
	dealloc_sq(rdev, &wq->sq);
	kfree(wq->sq.sw_sq);
	c4iw_put_qpid(rdev, wq->sq.qid, uctx);

	if (has_rq) {
		dma_free_coherent(&rdev->lldi.pdev->dev,
				  wq->rq.memsize, wq->rq.queue,
				  dma_unmap_addr(&wq->rq, mapping));
		c4iw_rqtpool_free(rdev, wq->rq.rqt_hwaddr, wq->rq.rqt_size);
		kfree(wq->rq.sw_rq);
		c4iw_put_qpid(rdev, wq->rq.qid, uctx);
	}
	return 0;
}

/*
 * Determine the BAR2 virtual address and qid. If pbar2_pa is not NULL,
 * then this is a user mapping so compute the page-aligned physical address
 * for mapping.
 */
void __iomem *c4iw_bar2_addrs(struct c4iw_rdev *rdev, unsigned int qid,
			      enum cxgb4_bar2_qtype qtype,
			      unsigned int *pbar2_qid, u64 *pbar2_pa)
{
	u64 bar2_qoffset;
	int ret;

	ret = cxgb4_bar2_sge_qregs(rdev->lldi.ports[0], qid, qtype,
				   pbar2_pa ? 1 : 0,
				   &bar2_qoffset, pbar2_qid);
	if (ret)
		return NULL;

	if (pbar2_pa)
		*pbar2_pa = (rdev->bar2_pa + bar2_qoffset) & PAGE_MASK;

	if (is_t4(rdev->lldi.adapter_type))
		return NULL;

	return rdev->bar2_kva + bar2_qoffset;
}

static int create_qp(struct c4iw_rdev *rdev, struct t4_wq *wq,
		     struct t4_cq *rcq, struct t4_cq *scq,
		     struct c4iw_dev_ucontext *uctx,
		     struct c4iw_wr_wait *wr_waitp,
		     int need_rq)
{
	int user = (uctx != &rdev->uctx);
	struct fw_ri_res_wr *res_wr;
	struct fw_ri_res *res;
	int wr_len;
	struct sk_buff *skb;
	int ret = 0;
	int eqsize;

	wq->sq.qid = c4iw_get_qpid(rdev, uctx);
	if (!wq->sq.qid)
		return -ENOMEM;

	if (need_rq) {
		wq->rq.qid = c4iw_get_qpid(rdev, uctx);
		if (!wq->rq.qid) {
			ret = -ENOMEM;
			goto free_sq_qid;
		}
	}

	if (!user) {
		wq->sq.sw_sq = kcalloc(wq->sq.size, sizeof(*wq->sq.sw_sq),
				       GFP_KERNEL);
		if (!wq->sq.sw_sq) {
			ret = -ENOMEM;
			goto free_rq_qid;//FIXME
		}

		if (need_rq) {
			wq->rq.sw_rq = kcalloc(wq->rq.size,
					       sizeof(*wq->rq.sw_rq),
					       GFP_KERNEL);
			if (!wq->rq.sw_rq) {
				ret = -ENOMEM;
				goto free_sw_sq;
			}
		}
	}

	if (need_rq) {
		/*
		 * RQT must be a power of 2 and at least 16 deep.
		 */
		wq->rq.rqt_size =
			roundup_pow_of_two(max_t(u16, wq->rq.size, 16));
		wq->rq.rqt_hwaddr = c4iw_rqtpool_alloc(rdev, wq->rq.rqt_size);
		if (!wq->rq.rqt_hwaddr) {
			ret = -ENOMEM;
			goto free_sw_rq;
		}
	}

	ret = alloc_sq(rdev, &wq->sq, user);
	if (ret)
		goto free_hwaddr;
	memset(wq->sq.queue, 0, wq->sq.memsize);
	dma_unmap_addr_set(&wq->sq, mapping, wq->sq.dma_addr);

	if (need_rq) {
		wq->rq.queue = dma_alloc_coherent(&rdev->lldi.pdev->dev,
						  wq->rq.memsize,
						  &wq->rq.dma_addr,
						  GFP_KERNEL);
		if (!wq->rq.queue) {
			ret = -ENOMEM;
			goto free_sq;
		}
		pr_debug("sq base va 0x%p pa 0x%llx rq base va 0x%p pa 0x%llx\n",
			 wq->sq.queue,
			 (unsigned long long)virt_to_phys(wq->sq.queue),
			 wq->rq.queue,
			 (unsigned long long)virt_to_phys(wq->rq.queue));
		memset(wq->rq.queue, 0, wq->rq.memsize);
		dma_unmap_addr_set(&wq->rq, mapping, wq->rq.dma_addr);
	}

	wq->db = rdev->lldi.db_reg;

	wq->sq.bar2_va = c4iw_bar2_addrs(rdev, wq->sq.qid,
					 CXGB4_BAR2_QTYPE_EGRESS,
					 &wq->sq.bar2_qid,
					 user ? &wq->sq.bar2_pa : NULL);
	if (need_rq)
		wq->rq.bar2_va = c4iw_bar2_addrs(rdev, wq->rq.qid,
						 CXGB4_BAR2_QTYPE_EGRESS,
						 &wq->rq.bar2_qid,
						 user ? &wq->rq.bar2_pa : NULL);

	/*
	 * User mode must have bar2 access.
	 */
	if (user && (!wq->sq.bar2_pa || (need_rq && !wq->rq.bar2_pa))) {
		pr_warn("%s: sqid %u or rqid %u not in BAR2 range\n",
			pci_name(rdev->lldi.pdev), wq->sq.qid, wq->rq.qid);
		goto free_dma;
	}

	wq->rdev = rdev;
	wq->rq.msn = 1;

	/* build fw_ri_res_wr */
	wr_len = sizeof *res_wr + 2 * sizeof *res;
	if (need_rq)
		wr_len += sizeof(*res);
	skb = alloc_skb(wr_len, GFP_KERNEL);
	if (!skb) {
		ret = -ENOMEM;
		goto free_dma;
	}
	set_wr_txq(skb, CPL_PRIORITY_CONTROL, 0);

	res_wr = __skb_put_zero(skb, wr_len);
	res_wr->op_nres = cpu_to_be32(
			FW_WR_OP_V(FW_RI_RES_WR) |
			FW_RI_RES_WR_NRES_V(need_rq ? 2 : 1) |
			FW_WR_COMPL_F);
	res_wr->len16_pkd = cpu_to_be32(DIV_ROUND_UP(wr_len, 16));
	res_wr->cookie = (uintptr_t)wr_waitp;
	res = res_wr->res;
	res->u.sqrq.restype = FW_RI_RES_TYPE_SQ;
	res->u.sqrq.op = FW_RI_RES_OP_WRITE;

	/*
	 * eqsize is the number of 64B entries plus the status page size.
	 */
	eqsize = wq->sq.size * T4_SQ_NUM_SLOTS +
		rdev->hw_queue.t4_eq_status_entries;

	res->u.sqrq.fetchszm_to_iqid = cpu_to_be32(
		FW_RI_RES_WR_HOSTFCMODE_V(0) |	/* no host cidx updates */
		FW_RI_RES_WR_CPRIO_V(0) |	/* don't keep in chip cache */
		FW_RI_RES_WR_PCIECHN_V(0) |	/* set by uP at ri_init time */
		(t4_sq_onchip(&wq->sq) ? FW_RI_RES_WR_ONCHIP_F : 0) |
		FW_RI_RES_WR_IQID_V(scq->cqid));
	res->u.sqrq.dcaen_to_eqsize = cpu_to_be32(
		FW_RI_RES_WR_DCAEN_V(0) |
		FW_RI_RES_WR_DCACPU_V(0) |
		FW_RI_RES_WR_FBMIN_V(2) |
		(t4_sq_onchip(&wq->sq) ? FW_RI_RES_WR_FBMAX_V(2) :
					 FW_RI_RES_WR_FBMAX_V(3)) |
		FW_RI_RES_WR_CIDXFTHRESHO_V(0) |
		FW_RI_RES_WR_CIDXFTHRESH_V(0) |
		FW_RI_RES_WR_EQSIZE_V(eqsize));
	res->u.sqrq.eqid = cpu_to_be32(wq->sq.qid);
	res->u.sqrq.eqaddr = cpu_to_be64(wq->sq.dma_addr);

	if (need_rq) {
		res++;
		res->u.sqrq.restype = FW_RI_RES_TYPE_RQ;
		res->u.sqrq.op = FW_RI_RES_OP_WRITE;

		/*
		 * eqsize is the number of 64B entries plus the status page size
		 */
		eqsize = wq->rq.size * T4_RQ_NUM_SLOTS +
			rdev->hw_queue.t4_eq_status_entries;
		res->u.sqrq.fetchszm_to_iqid =
			/* no host cidx updates */
			cpu_to_be32(FW_RI_RES_WR_HOSTFCMODE_V(0) |
			/* don't keep in chip cache */
			FW_RI_RES_WR_CPRIO_V(0) |
			/* set by uP at ri_init time */
			FW_RI_RES_WR_PCIECHN_V(0) |
			FW_RI_RES_WR_IQID_V(rcq->cqid));
		res->u.sqrq.dcaen_to_eqsize =
			cpu_to_be32(FW_RI_RES_WR_DCAEN_V(0) |
			FW_RI_RES_WR_DCACPU_V(0) |
			FW_RI_RES_WR_FBMIN_V(2) |
			FW_RI_RES_WR_FBMAX_V(3) |
			FW_RI_RES_WR_CIDXFTHRESHO_V(0) |
			FW_RI_RES_WR_CIDXFTHRESH_V(0) |
			FW_RI_RES_WR_EQSIZE_V(eqsize));
		res->u.sqrq.eqid = cpu_to_be32(wq->rq.qid);
		res->u.sqrq.eqaddr = cpu_to_be64(wq->rq.dma_addr);
	}

	c4iw_init_wr_wait(wr_waitp);
	ret = c4iw_ref_send_wait(rdev, skb, wr_waitp, 0, wq->sq.qid, __func__);
	if (ret)
		goto free_dma;

	pr_debug("sqid 0x%x rqid 0x%x kdb 0x%p sq_bar2_addr %p rq_bar2_addr %p\n",
		 wq->sq.qid, wq->rq.qid, wq->db,
		 wq->sq.bar2_va, wq->rq.bar2_va);

	return 0;
free_dma:
	if (need_rq)
		dma_free_coherent(&rdev->lldi.pdev->dev,
				  wq->rq.memsize, wq->rq.queue,
				  dma_unmap_addr(&wq->rq, mapping));
free_sq:
	dealloc_sq(rdev, &wq->sq);
free_hwaddr:
	if (need_rq)
		c4iw_rqtpool_free(rdev, wq->rq.rqt_hwaddr, wq->rq.rqt_size);
free_sw_rq:
	if (need_rq)
		kfree(wq->rq.sw_rq);
free_sw_sq:
	kfree(wq->sq.sw_sq);
free_rq_qid:
	if (need_rq)
		c4iw_put_qpid(rdev, wq->rq.qid, uctx);
free_sq_qid:
	c4iw_put_qpid(rdev, wq->sq.qid, uctx);
	return ret;
}

static int build_immd(struct t4_sq *sq, struct fw_ri_immd *immdp,
		      const struct ib_send_wr *wr, int max, u32 *plenp)
{
	u8 *dstp, *srcp;
	u32 plen = 0;
	int i;
	int rem, len;

	dstp = (u8 *)immdp->data;
	for (i = 0; i < wr->num_sge; i++) {
		if ((plen + wr->sg_list[i].length) > max)
			return -EMSGSIZE;
		srcp = (u8 *)(unsigned long)wr->sg_list[i].addr;
		plen += wr->sg_list[i].length;
		rem = wr->sg_list[i].length;
		while (rem) {
			if (dstp == (u8 *)&sq->queue[sq->size])
				dstp = (u8 *)sq->queue;
			if (rem <= (u8 *)&sq->queue[sq->size] - dstp)
				len = rem;
			else
				len = (u8 *)&sq->queue[sq->size] - dstp;
			memcpy(dstp, srcp, len);
			dstp += len;
			srcp += len;
			rem -= len;
		}
	}
	len = roundup(plen + sizeof *immdp, 16) - (plen + sizeof *immdp);
	if (len)
		memset(dstp, 0, len);
	immdp->op = FW_RI_DATA_IMMD;
	immdp->r1 = 0;
	immdp->r2 = 0;
	immdp->immdlen = cpu_to_be32(plen);
	*plenp = plen;
	return 0;
}

static int build_isgl(__be64 *queue_start, __be64 *queue_end,
		      struct fw_ri_isgl *isglp, struct ib_sge *sg_list,
		      int num_sge, u32 *plenp)

{
	int i;
	u32 plen = 0;
	__be64 *flitp;

	if ((__be64 *)isglp == queue_end)
		isglp = (struct fw_ri_isgl *)queue_start;

	flitp = (__be64 *)isglp->sge;

	for (i = 0; i < num_sge; i++) {
		if ((plen + sg_list[i].length) < plen)
			return -EMSGSIZE;
		plen += sg_list[i].length;
		*flitp = cpu_to_be64(((u64)sg_list[i].lkey << 32) |
				     sg_list[i].length);
		if (++flitp == queue_end)
			flitp = queue_start;
		*flitp = cpu_to_be64(sg_list[i].addr);
		if (++flitp == queue_end)
			flitp = queue_start;
	}
	*flitp = (__force __be64)0;
	isglp->op = FW_RI_DATA_ISGL;
	isglp->r1 = 0;
	isglp->nsge = cpu_to_be16(num_sge);
	isglp->r2 = 0;
	if (plenp)
		*plenp = plen;
	return 0;
}

static int build_rdma_send(struct t4_sq *sq, union t4_wr *wqe,
			   const struct ib_send_wr *wr, u8 *len16)
{
	u32 plen;
	int size;
	int ret;

	if (wr->num_sge > T4_MAX_SEND_SGE)
		return -EINVAL;
	switch (wr->opcode) {
	case IB_WR_SEND:
		if (wr->send_flags & IB_SEND_SOLICITED)
			wqe->send.sendop_pkd = cpu_to_be32(
				FW_RI_SEND_WR_SENDOP_V(FW_RI_SEND_WITH_SE));
		else
			wqe->send.sendop_pkd = cpu_to_be32(
				FW_RI_SEND_WR_SENDOP_V(FW_RI_SEND));
		wqe->send.stag_inv = 0;
		break;
	case IB_WR_SEND_WITH_INV:
		if (wr->send_flags & IB_SEND_SOLICITED)
			wqe->send.sendop_pkd = cpu_to_be32(
				FW_RI_SEND_WR_SENDOP_V(FW_RI_SEND_WITH_SE_INV));
		else
			wqe->send.sendop_pkd = cpu_to_be32(
				FW_RI_SEND_WR_SENDOP_V(FW_RI_SEND_WITH_INV));
		wqe->send.stag_inv = cpu_to_be32(wr->ex.invalidate_rkey);
		break;

	default:
		return -EINVAL;
	}
	wqe->send.r3 = 0;
	wqe->send.r4 = 0;

	plen = 0;
	if (wr->num_sge) {
		if (wr->send_flags & IB_SEND_INLINE) {
			ret = build_immd(sq, wqe->send.u.immd_src, wr,
					 T4_MAX_SEND_INLINE, &plen);
			if (ret)
				return ret;
			size = sizeof wqe->send + sizeof(struct fw_ri_immd) +
			       plen;
		} else {
			ret = build_isgl((__be64 *)sq->queue,
					 (__be64 *)&sq->queue[sq->size],
					 wqe->send.u.isgl_src,
					 wr->sg_list, wr->num_sge, &plen);
			if (ret)
				return ret;
			size = sizeof wqe->send + sizeof(struct fw_ri_isgl) +
			       wr->num_sge * sizeof(struct fw_ri_sge);
		}
	} else {
		wqe->send.u.immd_src[0].op = FW_RI_DATA_IMMD;
		wqe->send.u.immd_src[0].r1 = 0;
		wqe->send.u.immd_src[0].r2 = 0;
		wqe->send.u.immd_src[0].immdlen = 0;
		size = sizeof wqe->send + sizeof(struct fw_ri_immd);
		plen = 0;
	}
	*len16 = DIV_ROUND_UP(size, 16);
	wqe->send.plen = cpu_to_be32(plen);
	return 0;
}

static int build_rdma_write(struct t4_sq *sq, union t4_wr *wqe,
			    const struct ib_send_wr *wr, u8 *len16)
{
	u32 plen;
	int size;
	int ret;

	if (wr->num_sge > T4_MAX_SEND_SGE)
		return -EINVAL;

	/*
	 * iWARP protocol supports 64 bit immediate data but rdma api
	 * limits it to 32bit.
	 */
	if (wr->opcode == IB_WR_RDMA_WRITE_WITH_IMM)
		wqe->write.iw_imm_data.ib_imm_data.imm_data32 = wr->ex.imm_data;
	else
		wqe->write.iw_imm_data.ib_imm_data.imm_data32 = 0;
	wqe->write.stag_sink = cpu_to_be32(rdma_wr(wr)->rkey);
	wqe->write.to_sink = cpu_to_be64(rdma_wr(wr)->remote_addr);
	if (wr->num_sge) {
		if (wr->send_flags & IB_SEND_INLINE) {
			ret = build_immd(sq, wqe->write.u.immd_src, wr,
					 T4_MAX_WRITE_INLINE, &plen);
			if (ret)
				return ret;
			size = sizeof wqe->write + sizeof(struct fw_ri_immd) +
			       plen;
		} else {
			ret = build_isgl((__be64 *)sq->queue,
					 (__be64 *)&sq->queue[sq->size],
					 wqe->write.u.isgl_src,
					 wr->sg_list, wr->num_sge, &plen);
			if (ret)
				return ret;
			size = sizeof wqe->write + sizeof(struct fw_ri_isgl) +
			       wr->num_sge * sizeof(struct fw_ri_sge);
		}
	} else {
		wqe->write.u.immd_src[0].op = FW_RI_DATA_IMMD;
		wqe->write.u.immd_src[0].r1 = 0;
		wqe->write.u.immd_src[0].r2 = 0;
		wqe->write.u.immd_src[0].immdlen = 0;
		size = sizeof wqe->write + sizeof(struct fw_ri_immd);
		plen = 0;
	}
	*len16 = DIV_ROUND_UP(size, 16);
	wqe->write.plen = cpu_to_be32(plen);
	return 0;
}

static void build_immd_cmpl(struct t4_sq *sq, struct fw_ri_immd_cmpl *immdp,
			    struct ib_send_wr *wr)
{
	memcpy((u8 *)immdp->data, (u8 *)(uintptr_t)wr->sg_list->addr, 16);
	memset(immdp->r1, 0, 6);
	immdp->op = FW_RI_DATA_IMMD;
	immdp->immdlen = 16;
}

static void build_rdma_write_cmpl(struct t4_sq *sq,
				  struct fw_ri_rdma_write_cmpl_wr *wcwr,
				  const struct ib_send_wr *wr, u8 *len16)
{
	u32 plen;
	int size;

	/*
	 * This code assumes the struct fields preceding the write isgl
	 * fit in one 64B WR slot.  This is because the WQE is built
	 * directly in the dma queue, and wrapping is only handled
	 * by the code buildling sgls.  IE the "fixed part" of the wr
	 * structs must all fit in 64B.  The WQE build code should probably be
	 * redesigned to avoid this restriction, but for now just add
	 * the BUILD_BUG_ON() to catch if this WQE struct gets too big.
	 */
	BUILD_BUG_ON(offsetof(struct fw_ri_rdma_write_cmpl_wr, u) > 64);

	wcwr->stag_sink = cpu_to_be32(rdma_wr(wr)->rkey);
	wcwr->to_sink = cpu_to_be64(rdma_wr(wr)->remote_addr);
	if (wr->next->opcode == IB_WR_SEND)
		wcwr->stag_inv = 0;
	else
		wcwr->stag_inv = cpu_to_be32(wr->next->ex.invalidate_rkey);
	wcwr->r2 = 0;
	wcwr->r3 = 0;

	/* SEND_INV SGL */
	if (wr->next->send_flags & IB_SEND_INLINE)
		build_immd_cmpl(sq, &wcwr->u_cmpl.immd_src, wr->next);
	else
		build_isgl((__be64 *)sq->queue, (__be64 *)&sq->queue[sq->size],
			   &wcwr->u_cmpl.isgl_src, wr->next->sg_list, 1, NULL);

	/* WRITE SGL */
	build_isgl((__be64 *)sq->queue, (__be64 *)&sq->queue[sq->size],
		   wcwr->u.isgl_src, wr->sg_list, wr->num_sge, &plen);

	size = sizeof(*wcwr) + sizeof(struct fw_ri_isgl) +
		wr->num_sge * sizeof(struct fw_ri_sge);
	wcwr->plen = cpu_to_be32(plen);
	*len16 = DIV_ROUND_UP(size, 16);
}

static int build_rdma_read(union t4_wr *wqe, const struct ib_send_wr *wr,
			   u8 *len16)
{
	if (wr->num_sge > 1)
		return -EINVAL;
	if (wr->num_sge && wr->sg_list[0].length) {
		wqe->read.stag_src = cpu_to_be32(rdma_wr(wr)->rkey);
		wqe->read.to_src_hi = cpu_to_be32((u32)(rdma_wr(wr)->remote_addr
							>> 32));
		wqe->read.to_src_lo = cpu_to_be32((u32)rdma_wr(wr)->remote_addr);
		wqe->read.stag_sink = cpu_to_be32(wr->sg_list[0].lkey);
		wqe->read.plen = cpu_to_be32(wr->sg_list[0].length);
		wqe->read.to_sink_hi = cpu_to_be32((u32)(wr->sg_list[0].addr
							 >> 32));
		wqe->read.to_sink_lo = cpu_to_be32((u32)(wr->sg_list[0].addr));
	} else {
		wqe->read.stag_src = cpu_to_be32(2);
		wqe->read.to_src_hi = 0;
		wqe->read.to_src_lo = 0;
		wqe->read.stag_sink = cpu_to_be32(2);
		wqe->read.plen = 0;
		wqe->read.to_sink_hi = 0;
		wqe->read.to_sink_lo = 0;
	}
	wqe->read.r2 = 0;
	wqe->read.r5 = 0;
	*len16 = DIV_ROUND_UP(sizeof wqe->read, 16);
	return 0;
}

static void post_write_cmpl(struct c4iw_qp *qhp, const struct ib_send_wr *wr)
{
	bool send_signaled = (wr->next->send_flags & IB_SEND_SIGNALED) ||
			     qhp->sq_sig_all;
	bool write_signaled = (wr->send_flags & IB_SEND_SIGNALED) ||
			      qhp->sq_sig_all;
	struct t4_swsqe *swsqe;
	union t4_wr *wqe;
	u16 write_wrid;
	u8 len16;
	u16 idx;

	/*
	 * The sw_sq entries still look like a WRITE and a SEND and consume
	 * 2 slots. The FW WR, however, will be a single uber-WR.
	 */
	wqe = (union t4_wr *)((u8 *)qhp->wq.sq.queue +
	       qhp->wq.sq.wq_pidx * T4_EQ_ENTRY_SIZE);
	build_rdma_write_cmpl(&qhp->wq.sq, &wqe->write_cmpl, wr, &len16);

	/* WRITE swsqe */
	swsqe = &qhp->wq.sq.sw_sq[qhp->wq.sq.pidx];
	swsqe->opcode = FW_RI_RDMA_WRITE;
	swsqe->idx = qhp->wq.sq.pidx;
	swsqe->complete = 0;
	swsqe->signaled = write_signaled;
	swsqe->flushed = 0;
	swsqe->wr_id = wr->wr_id;
	if (c4iw_wr_log) {
		swsqe->sge_ts =
			cxgb4_read_sge_timestamp(qhp->rhp->rdev.lldi.ports[0]);
		swsqe->host_time = ktime_get();
	}

	write_wrid = qhp->wq.sq.pidx;

	/* just bump the sw_sq */
	qhp->wq.sq.in_use++;
	if (++qhp->wq.sq.pidx == qhp->wq.sq.size)
		qhp->wq.sq.pidx = 0;

	/* SEND_WITH_INV swsqe */
	swsqe = &qhp->wq.sq.sw_sq[qhp->wq.sq.pidx];
	if (wr->next->opcode == IB_WR_SEND)
		swsqe->opcode = FW_RI_SEND;
	else
		swsqe->opcode = FW_RI_SEND_WITH_INV;
	swsqe->idx = qhp->wq.sq.pidx;
	swsqe->complete = 0;
	swsqe->signaled = send_signaled;
	swsqe->flushed = 0;
	swsqe->wr_id = wr->next->wr_id;
	if (c4iw_wr_log) {
		swsqe->sge_ts =
			cxgb4_read_sge_timestamp(qhp->rhp->rdev.lldi.ports[0]);
		swsqe->host_time = ktime_get();
	}

	wqe->write_cmpl.flags_send = send_signaled ? FW_RI_COMPLETION_FLAG : 0;
	wqe->write_cmpl.wrid_send = qhp->wq.sq.pidx;

	init_wr_hdr(wqe, write_wrid, FW_RI_RDMA_WRITE_CMPL_WR,
		    write_signaled ? FW_RI_COMPLETION_FLAG : 0, len16);
	t4_sq_produce(&qhp->wq, len16);
	idx = DIV_ROUND_UP(len16 * 16, T4_EQ_ENTRY_SIZE);

	t4_ring_sq_db(&qhp->wq, idx, wqe);
}

static int build_rdma_recv(struct c4iw_qp *qhp, union t4_recv_wr *wqe,
			   const struct ib_recv_wr *wr, u8 *len16)
{
	int ret;

	ret = build_isgl((__be64 *)qhp->wq.rq.queue,
			 (__be64 *)&qhp->wq.rq.queue[qhp->wq.rq.size],
			 &wqe->recv.isgl, wr->sg_list, wr->num_sge, NULL);
	if (ret)
		return ret;
	*len16 = DIV_ROUND_UP(sizeof wqe->recv +
			      wr->num_sge * sizeof(struct fw_ri_sge), 16);
	return 0;
}

static int build_srq_recv(union t4_recv_wr *wqe, const struct ib_recv_wr *wr,
			  u8 *len16)
{
	int ret;

	ret = build_isgl((__be64 *)wqe, (__be64 *)(wqe + 1),
			 &wqe->recv.isgl, wr->sg_list, wr->num_sge, NULL);
	if (ret)
		return ret;
	*len16 = DIV_ROUND_UP(sizeof(wqe->recv) +
			      wr->num_sge * sizeof(struct fw_ri_sge), 16);
	return 0;
}

static void build_tpte_memreg(struct fw_ri_fr_nsmr_tpte_wr *fr,
			      const struct ib_reg_wr *wr, struct c4iw_mr *mhp,
			      u8 *len16)
{
	__be64 *p = (__be64 *)fr->pbl;

	fr->r2 = cpu_to_be32(0);
	fr->stag = cpu_to_be32(mhp->ibmr.rkey);

	fr->tpte.valid_to_pdid = cpu_to_be32(FW_RI_TPTE_VALID_F |
		FW_RI_TPTE_STAGKEY_V((mhp->ibmr.rkey & FW_RI_TPTE_STAGKEY_M)) |
		FW_RI_TPTE_STAGSTATE_V(1) |
		FW_RI_TPTE_STAGTYPE_V(FW_RI_STAG_NSMR) |
		FW_RI_TPTE_PDID_V(mhp->attr.pdid));
	fr->tpte.locread_to_qpid = cpu_to_be32(
		FW_RI_TPTE_PERM_V(c4iw_ib_to_tpt_access(wr->access)) |
		FW_RI_TPTE_ADDRTYPE_V(FW_RI_VA_BASED_TO) |
		FW_RI_TPTE_PS_V(ilog2(wr->mr->page_size) - 12));
	fr->tpte.nosnoop_pbladdr = cpu_to_be32(FW_RI_TPTE_PBLADDR_V(
		PBL_OFF(&mhp->rhp->rdev, mhp->attr.pbl_addr)>>3));
	fr->tpte.dca_mwbcnt_pstag = cpu_to_be32(0);
	fr->tpte.len_hi = cpu_to_be32(0);
	fr->tpte.len_lo = cpu_to_be32(mhp->ibmr.length);
	fr->tpte.va_hi = cpu_to_be32(mhp->ibmr.iova >> 32);
	fr->tpte.va_lo_fbo = cpu_to_be32(mhp->ibmr.iova & 0xffffffff);

	p[0] = cpu_to_be64((u64)mhp->mpl[0]);
	p[1] = cpu_to_be64((u64)mhp->mpl[1]);

	*len16 = DIV_ROUND_UP(sizeof(*fr), 16);
}

static int build_memreg(struct t4_sq *sq, union t4_wr *wqe,
			const struct ib_reg_wr *wr, struct c4iw_mr *mhp,
			u8 *len16, bool dsgl_supported)
{
	struct fw_ri_immd *imdp;
	__be64 *p;
	int i;
	int pbllen = roundup(mhp->mpl_len * sizeof(u64), 32);
	int rem;

	if (mhp->mpl_len > t4_max_fr_depth(dsgl_supported && use_dsgl))
		return -EINVAL;

	wqe->fr.qpbinde_to_dcacpu = 0;
	wqe->fr.pgsz_shift = ilog2(wr->mr->page_size) - 12;
	wqe->fr.addr_type = FW_RI_VA_BASED_TO;
	wqe->fr.mem_perms = c4iw_ib_to_tpt_access(wr->access);
	wqe->fr.len_hi = 0;
	wqe->fr.len_lo = cpu_to_be32(mhp->ibmr.length);
	wqe->fr.stag = cpu_to_be32(wr->key);
	wqe->fr.va_hi = cpu_to_be32(mhp->ibmr.iova >> 32);
	wqe->fr.va_lo_fbo = cpu_to_be32(mhp->ibmr.iova &
					0xffffffff);

	if (dsgl_supported && use_dsgl && (pbllen > max_fr_immd)) {
		struct fw_ri_dsgl *sglp;

		for (i = 0; i < mhp->mpl_len; i++)
			mhp->mpl[i] = (__force u64)cpu_to_be64((u64)mhp->mpl[i]);

		sglp = (struct fw_ri_dsgl *)(&wqe->fr + 1);
		sglp->op = FW_RI_DATA_DSGL;
		sglp->r1 = 0;
		sglp->nsge = cpu_to_be16(1);
		sglp->addr0 = cpu_to_be64(mhp->mpl_addr);
		sglp->len0 = cpu_to_be32(pbllen);

		*len16 = DIV_ROUND_UP(sizeof(wqe->fr) + sizeof(*sglp), 16);
	} else {
		imdp = (struct fw_ri_immd *)(&wqe->fr + 1);
		imdp->op = FW_RI_DATA_IMMD;
		imdp->r1 = 0;
		imdp->r2 = 0;
		imdp->immdlen = cpu_to_be32(pbllen);
		p = (__be64 *)(imdp + 1);
		rem = pbllen;
		for (i = 0; i < mhp->mpl_len; i++) {
			*p = cpu_to_be64((u64)mhp->mpl[i]);
			rem -= sizeof(*p);
			if (++p == (__be64 *)&sq->queue[sq->size])
				p = (__be64 *)sq->queue;
		}
		while (rem) {
			*p = 0;
			rem -= sizeof(*p);
			if (++p == (__be64 *)&sq->queue[sq->size])
				p = (__be64 *)sq->queue;
		}
		*len16 = DIV_ROUND_UP(sizeof(wqe->fr) + sizeof(*imdp)
				      + pbllen, 16);
	}
	return 0;
}

static int build_inv_stag(union t4_wr *wqe, const struct ib_send_wr *wr,
			  u8 *len16)
{
	wqe->inv.stag_inv = cpu_to_be32(wr->ex.invalidate_rkey);
	wqe->inv.r2 = 0;
	*len16 = DIV_ROUND_UP(sizeof wqe->inv, 16);
	return 0;
}

static void free_qp_work(struct work_struct *work)
{
	struct c4iw_ucontext *ucontext;
	struct c4iw_qp *qhp;
	struct c4iw_dev *rhp;

	qhp = container_of(work, struct c4iw_qp, free_work);
	ucontext = qhp->ucontext;
	rhp = qhp->rhp;

	pr_debug("qhp %p ucontext %p\n", qhp, ucontext);
	destroy_qp(&rhp->rdev, &qhp->wq,
		   ucontext ? &ucontext->uctx : &rhp->rdev.uctx, !qhp->srq);

	c4iw_put_wr_wait(qhp->wr_waitp);
	kfree(qhp);
}

static void queue_qp_free(struct kref *kref)
{
	struct c4iw_qp *qhp;

	qhp = container_of(kref, struct c4iw_qp, kref);
	pr_debug("qhp %p\n", qhp);
	queue_work(qhp->rhp->rdev.free_workq, &qhp->free_work);
}

void c4iw_qp_add_ref(struct ib_qp *qp)
{
	pr_debug("ib_qp %p\n", qp);
	kref_get(&to_c4iw_qp(qp)->kref);
}

void c4iw_qp_rem_ref(struct ib_qp *qp)
{
	pr_debug("ib_qp %p\n", qp);
	kref_put(&to_c4iw_qp(qp)->kref, queue_qp_free);
}

static void add_to_fc_list(struct list_head *head, struct list_head *entry)
{
	if (list_empty(entry))
		list_add_tail(entry, head);
}

static int ring_kernel_sq_db(struct c4iw_qp *qhp, u16 inc)
{
	unsigned long flags;

	xa_lock_irqsave(&qhp->rhp->qps, flags);
	spin_lock(&qhp->lock);
	if (qhp->rhp->db_state == NORMAL)
		t4_ring_sq_db(&qhp->wq, inc, NULL);
	else {
		add_to_fc_list(&qhp->rhp->db_fc_list, &qhp->db_fc_entry);
		qhp->wq.sq.wq_pidx_inc += inc;
	}
	spin_unlock(&qhp->lock);
	xa_unlock_irqrestore(&qhp->rhp->qps, flags);
	return 0;
}

static int ring_kernel_rq_db(struct c4iw_qp *qhp, u16 inc)
{
	unsigned long flags;

	xa_lock_irqsave(&qhp->rhp->qps, flags);
	spin_lock(&qhp->lock);
	if (qhp->rhp->db_state == NORMAL)
		t4_ring_rq_db(&qhp->wq, inc, NULL);
	else {
		add_to_fc_list(&qhp->rhp->db_fc_list, &qhp->db_fc_entry);
		qhp->wq.rq.wq_pidx_inc += inc;
	}
	spin_unlock(&qhp->lock);
	xa_unlock_irqrestore(&qhp->rhp->qps, flags);
	return 0;
}

static int ib_to_fw_opcode(int ib_opcode)
{
	int opcode;

	switch (ib_opcode) {
	case IB_WR_SEND_WITH_INV:
		opcode = FW_RI_SEND_WITH_INV;
		break;
	case IB_WR_SEND:
		opcode = FW_RI_SEND;
		break;
	case IB_WR_RDMA_WRITE:
		opcode = FW_RI_RDMA_WRITE;
		break;
	case IB_WR_RDMA_WRITE_WITH_IMM:
		opcode = FW_RI_WRITE_IMMEDIATE;
		break;
	case IB_WR_RDMA_READ:
	case IB_WR_RDMA_READ_WITH_INV:
		opcode = FW_RI_READ_REQ;
		break;
	case IB_WR_REG_MR:
		opcode = FW_RI_FAST_REGISTER;
		break;
	case IB_WR_LOCAL_INV:
		opcode = FW_RI_LOCAL_INV;
		break;
	default:
		opcode = -EINVAL;
	}
	return opcode;
}

static int complete_sq_drain_wr(struct c4iw_qp *qhp,
				const struct ib_send_wr *wr)
{
	struct t4_cqe cqe = {};
	struct c4iw_cq *schp;
	unsigned long flag;
	struct t4_cq *cq;
	int opcode;

	schp = to_c4iw_cq(qhp->ibqp.send_cq);
	cq = &schp->cq;

	opcode = ib_to_fw_opcode(wr->opcode);
	if (opcode < 0)
		return opcode;

	cqe.u.drain_cookie = wr->wr_id;
	cqe.header = cpu_to_be32(CQE_STATUS_V(T4_ERR_SWFLUSH) |
				 CQE_OPCODE_V(opcode) |
				 CQE_TYPE_V(1) |
				 CQE_SWCQE_V(1) |
				 CQE_DRAIN_V(1) |
				 CQE_QPID_V(qhp->wq.sq.qid));

	spin_lock_irqsave(&schp->lock, flag);
	cqe.bits_type_ts = cpu_to_be64(CQE_GENBIT_V((u64)cq->gen));
	cq->sw_queue[cq->sw_pidx] = cqe;
	t4_swcq_produce(cq);
	spin_unlock_irqrestore(&schp->lock, flag);

	if (t4_clear_cq_armed(&schp->cq)) {
		spin_lock_irqsave(&schp->comp_handler_lock, flag);
		(*schp->ibcq.comp_handler)(&schp->ibcq,
					   schp->ibcq.cq_context);
		spin_unlock_irqrestore(&schp->comp_handler_lock, flag);
	}
	return 0;
}

static int complete_sq_drain_wrs(struct c4iw_qp *qhp,
				 const struct ib_send_wr *wr,
				 const struct ib_send_wr **bad_wr)
{
	int ret = 0;

	while (wr) {
		ret = complete_sq_drain_wr(qhp, wr);
		if (ret) {
			*bad_wr = wr;
			break;
		}
		wr = wr->next;
	}
	return ret;
}

static void complete_rq_drain_wr(struct c4iw_qp *qhp,
				 const struct ib_recv_wr *wr)
{
	struct t4_cqe cqe = {};
	struct c4iw_cq *rchp;
	unsigned long flag;
	struct t4_cq *cq;

	rchp = to_c4iw_cq(qhp->ibqp.recv_cq);
	cq = &rchp->cq;

	cqe.u.drain_cookie = wr->wr_id;
	cqe.header = cpu_to_be32(CQE_STATUS_V(T4_ERR_SWFLUSH) |
				 CQE_OPCODE_V(FW_RI_SEND) |
				 CQE_TYPE_V(0) |
				 CQE_SWCQE_V(1) |
				 CQE_DRAIN_V(1) |
				 CQE_QPID_V(qhp->wq.sq.qid));

	spin_lock_irqsave(&rchp->lock, flag);
	cqe.bits_type_ts = cpu_to_be64(CQE_GENBIT_V((u64)cq->gen));
	cq->sw_queue[cq->sw_pidx] = cqe;
	t4_swcq_produce(cq);
	spin_unlock_irqrestore(&rchp->lock, flag);

	if (t4_clear_cq_armed(&rchp->cq)) {
		spin_lock_irqsave(&rchp->comp_handler_lock, flag);
		(*rchp->ibcq.comp_handler)(&rchp->ibcq,
					   rchp->ibcq.cq_context);
		spin_unlock_irqrestore(&rchp->comp_handler_lock, flag);
	}
}

static void complete_rq_drain_wrs(struct c4iw_qp *qhp,
				  const struct ib_recv_wr *wr)
{
	while (wr) {
		complete_rq_drain_wr(qhp, wr);
		wr = wr->next;
	}
}

int c4iw_post_send(struct ib_qp *ibqp, const struct ib_send_wr *wr,
		   const struct ib_send_wr **bad_wr)
{
	int err = 0;
	u8 len16 = 0;
	enum fw_wr_opcodes fw_opcode = 0;
	enum fw_ri_wr_flags fw_flags;
	struct c4iw_qp *qhp;
	struct c4iw_dev *rhp;
	union t4_wr *wqe = NULL;
	u32 num_wrs;
	struct t4_swsqe *swsqe;
	unsigned long flag;
	u16 idx = 0;

	qhp = to_c4iw_qp(ibqp);
	rhp = qhp->rhp;
	spin_lock_irqsave(&qhp->lock, flag);

	/*
	 * If the qp has been flushed, then just insert a special
	 * drain cqe.
	 */
	if (qhp->wq.flushed) {
		spin_unlock_irqrestore(&qhp->lock, flag);
		err = complete_sq_drain_wrs(qhp, wr, bad_wr);
		return err;
	}
	num_wrs = t4_sq_avail(&qhp->wq);
	if (num_wrs == 0) {
		spin_unlock_irqrestore(&qhp->lock, flag);
		*bad_wr = wr;
		return -ENOMEM;
	}

	/*
	 * Fastpath for NVMe-oF target WRITE + SEND_WITH_INV wr chain which is
	 * the response for small NVMEe-oF READ requests.  If the chain is
	 * exactly a WRITE->SEND_WITH_INV or a WRITE->SEND and the sgl depths
	 * and lengths meet the requirements of the fw_ri_write_cmpl_wr work
	 * request, then build and post the write_cmpl WR. If any of the tests
	 * below are not true, then we continue on with the tradtional WRITE
	 * and SEND WRs.
	 */
	if (qhp->rhp->rdev.lldi.write_cmpl_support &&
	    CHELSIO_CHIP_VERSION(qhp->rhp->rdev.lldi.adapter_type) >=
	    CHELSIO_T5 &&
	    wr && wr->next && !wr->next->next &&
	    wr->opcode == IB_WR_RDMA_WRITE &&
	    wr->sg_list[0].length && wr->num_sge <= T4_WRITE_CMPL_MAX_SGL &&
	    (wr->next->opcode == IB_WR_SEND ||
	    wr->next->opcode == IB_WR_SEND_WITH_INV) &&
	    wr->next->sg_list[0].length == T4_WRITE_CMPL_MAX_CQE &&
	    wr->next->num_sge == 1 && num_wrs >= 2) {
		post_write_cmpl(qhp, wr);
		spin_unlock_irqrestore(&qhp->lock, flag);
		return 0;
	}

	while (wr) {
		if (num_wrs == 0) {
			err = -ENOMEM;
			*bad_wr = wr;
			break;
		}
		wqe = (union t4_wr *)((u8 *)qhp->wq.sq.queue +
		      qhp->wq.sq.wq_pidx * T4_EQ_ENTRY_SIZE);

		fw_flags = 0;
		if (wr->send_flags & IB_SEND_SOLICITED)
			fw_flags |= FW_RI_SOLICITED_EVENT_FLAG;
		if (wr->send_flags & IB_SEND_SIGNALED || qhp->sq_sig_all)
			fw_flags |= FW_RI_COMPLETION_FLAG;
		swsqe = &qhp->wq.sq.sw_sq[qhp->wq.sq.pidx];
		switch (wr->opcode) {
		case IB_WR_SEND_WITH_INV:
		case IB_WR_SEND:
			if (wr->send_flags & IB_SEND_FENCE)
				fw_flags |= FW_RI_READ_FENCE_FLAG;
			fw_opcode = FW_RI_SEND_WR;
			if (wr->opcode == IB_WR_SEND)
				swsqe->opcode = FW_RI_SEND;
			else
				swsqe->opcode = FW_RI_SEND_WITH_INV;
			err = build_rdma_send(&qhp->wq.sq, wqe, wr, &len16);
			break;
		case IB_WR_RDMA_WRITE_WITH_IMM:
			if (unlikely(!rhp->rdev.lldi.write_w_imm_support)) {
				err = -EINVAL;
				break;
			}
			fw_flags |= FW_RI_RDMA_WRITE_WITH_IMMEDIATE;
			/*FALLTHROUGH*/
		case IB_WR_RDMA_WRITE:
			fw_opcode = FW_RI_RDMA_WRITE_WR;
			swsqe->opcode = FW_RI_RDMA_WRITE;
			err = build_rdma_write(&qhp->wq.sq, wqe, wr, &len16);
			break;
		case IB_WR_RDMA_READ:
		case IB_WR_RDMA_READ_WITH_INV:
			fw_opcode = FW_RI_RDMA_READ_WR;
			swsqe->opcode = FW_RI_READ_REQ;
			if (wr->opcode == IB_WR_RDMA_READ_WITH_INV) {
				c4iw_invalidate_mr(rhp, wr->sg_list[0].lkey);
				fw_flags = FW_RI_RDMA_READ_INVALIDATE;
			} else {
				fw_flags = 0;
			}
			err = build_rdma_read(wqe, wr, &len16);
			if (err)
				break;
			swsqe->read_len = wr->sg_list[0].length;
			if (!qhp->wq.sq.oldest_read)
				qhp->wq.sq.oldest_read = swsqe;
			break;
		case IB_WR_REG_MR: {
			struct c4iw_mr *mhp = to_c4iw_mr(reg_wr(wr)->mr);

			swsqe->opcode = FW_RI_FAST_REGISTER;
			if (rhp->rdev.lldi.fr_nsmr_tpte_wr_support &&
			    !mhp->attr.state && mhp->mpl_len <= 2) {
				fw_opcode = FW_RI_FR_NSMR_TPTE_WR;
				build_tpte_memreg(&wqe->fr_tpte, reg_wr(wr),
						  mhp, &len16);
			} else {
				fw_opcode = FW_RI_FR_NSMR_WR;
				err = build_memreg(&qhp->wq.sq, wqe, reg_wr(wr),
				       mhp, &len16,
				       rhp->rdev.lldi.ulptx_memwrite_dsgl);
				if (err)
					break;
			}
			mhp->attr.state = 1;
			break;
		}
		case IB_WR_LOCAL_INV:
			if (wr->send_flags & IB_SEND_FENCE)
				fw_flags |= FW_RI_LOCAL_FENCE_FLAG;
			fw_opcode = FW_RI_INV_LSTAG_WR;
			swsqe->opcode = FW_RI_LOCAL_INV;
			err = build_inv_stag(wqe, wr, &len16);
			c4iw_invalidate_mr(rhp, wr->ex.invalidate_rkey);
			break;
		default:
			pr_warn("%s post of type=%d TBD!\n", __func__,
				wr->opcode);
			err = -EINVAL;
		}
		if (err) {
			*bad_wr = wr;
			break;
		}
		swsqe->idx = qhp->wq.sq.pidx;
		swsqe->complete = 0;
		swsqe->signaled = (wr->send_flags & IB_SEND_SIGNALED) ||
				  qhp->sq_sig_all;
		swsqe->flushed = 0;
		swsqe->wr_id = wr->wr_id;
		if (c4iw_wr_log) {
			swsqe->sge_ts = cxgb4_read_sge_timestamp(
					rhp->rdev.lldi.ports[0]);
			swsqe->host_time = ktime_get();
		}

		init_wr_hdr(wqe, qhp->wq.sq.pidx, fw_opcode, fw_flags, len16);

		pr_debug("cookie 0x%llx pidx 0x%x opcode 0x%x read_len %u\n",
			 (unsigned long long)wr->wr_id, qhp->wq.sq.pidx,
			 swsqe->opcode, swsqe->read_len);
		wr = wr->next;
		num_wrs--;
		t4_sq_produce(&qhp->wq, len16);
		idx += DIV_ROUND_UP(len16*16, T4_EQ_ENTRY_SIZE);
	}
	if (!rhp->rdev.status_page->db_off) {
		t4_ring_sq_db(&qhp->wq, idx, wqe);
		spin_unlock_irqrestore(&qhp->lock, flag);
	} else {
		spin_unlock_irqrestore(&qhp->lock, flag);
		ring_kernel_sq_db(qhp, idx);
	}
	return err;
}

int c4iw_post_receive(struct ib_qp *ibqp, const struct ib_recv_wr *wr,
		      const struct ib_recv_wr **bad_wr)
{
	int err = 0;
	struct c4iw_qp *qhp;
	union t4_recv_wr *wqe = NULL;
	u32 num_wrs;
	u8 len16 = 0;
	unsigned long flag;
	u16 idx = 0;

	qhp = to_c4iw_qp(ibqp);
	spin_lock_irqsave(&qhp->lock, flag);

	/*
	 * If the qp has been flushed, then just insert a special
	 * drain cqe.
	 */
	if (qhp->wq.flushed) {
		spin_unlock_irqrestore(&qhp->lock, flag);
		complete_rq_drain_wrs(qhp, wr);
		return err;
	}
	num_wrs = t4_rq_avail(&qhp->wq);
	if (num_wrs == 0) {
		spin_unlock_irqrestore(&qhp->lock, flag);
		*bad_wr = wr;
		return -ENOMEM;
	}
	while (wr) {
		if (wr->num_sge > T4_MAX_RECV_SGE) {
			err = -EINVAL;
			*bad_wr = wr;
			break;
		}
		wqe = (union t4_recv_wr *)((u8 *)qhp->wq.rq.queue +
					   qhp->wq.rq.wq_pidx *
					   T4_EQ_ENTRY_SIZE);
		if (num_wrs)
			err = build_rdma_recv(qhp, wqe, wr, &len16);
		else
			err = -ENOMEM;
		if (err) {
			*bad_wr = wr;
			break;
		}

		qhp->wq.rq.sw_rq[qhp->wq.rq.pidx].wr_id = wr->wr_id;
		if (c4iw_wr_log) {
			qhp->wq.rq.sw_rq[qhp->wq.rq.pidx].sge_ts =
				cxgb4_read_sge_timestamp(
						qhp->rhp->rdev.lldi.ports[0]);
			qhp->wq.rq.sw_rq[qhp->wq.rq.pidx].host_time =
				ktime_get();
		}

		wqe->recv.opcode = FW_RI_RECV_WR;
		wqe->recv.r1 = 0;
		wqe->recv.wrid = qhp->wq.rq.pidx;
		wqe->recv.r2[0] = 0;
		wqe->recv.r2[1] = 0;
		wqe->recv.r2[2] = 0;
		wqe->recv.len16 = len16;
		pr_debug("cookie 0x%llx pidx %u\n",
			 (unsigned long long)wr->wr_id, qhp->wq.rq.pidx);
		t4_rq_produce(&qhp->wq, len16);
		idx += DIV_ROUND_UP(len16*16, T4_EQ_ENTRY_SIZE);
		wr = wr->next;
		num_wrs--;
	}
	if (!qhp->rhp->rdev.status_page->db_off) {
		t4_ring_rq_db(&qhp->wq, idx, wqe);
		spin_unlock_irqrestore(&qhp->lock, flag);
	} else {
		spin_unlock_irqrestore(&qhp->lock, flag);
		ring_kernel_rq_db(qhp, idx);
	}
	return err;
}

static void defer_srq_wr(struct t4_srq *srq, union t4_recv_wr *wqe,
			 u64 wr_id, u8 len16)
{
	struct t4_srq_pending_wr *pwr = &srq->pending_wrs[srq->pending_pidx];

	pr_debug("%s cidx %u pidx %u wq_pidx %u in_use %u ooo_count %u wr_id 0x%llx pending_cidx %u pending_pidx %u pending_in_use %u\n",
		 __func__, srq->cidx, srq->pidx, srq->wq_pidx,
		 srq->in_use, srq->ooo_count,
		 (unsigned long long)wr_id, srq->pending_cidx,
		 srq->pending_pidx, srq->pending_in_use);
	pwr->wr_id = wr_id;
	pwr->len16 = len16;
	memcpy(&pwr->wqe, wqe, len16 * 16);
	t4_srq_produce_pending_wr(srq);
}

int c4iw_post_srq_recv(struct ib_srq *ibsrq, const struct ib_recv_wr *wr,
		       const struct ib_recv_wr **bad_wr)
{
	union t4_recv_wr *wqe, lwqe;
	struct c4iw_srq *srq;
	unsigned long flag;
	u8 len16 = 0;
	u16 idx = 0;
	int err = 0;
	u32 num_wrs;

	srq = to_c4iw_srq(ibsrq);
	spin_lock_irqsave(&srq->lock, flag);
	num_wrs = t4_srq_avail(&srq->wq);
	if (num_wrs == 0) {
		spin_unlock_irqrestore(&srq->lock, flag);
		return -ENOMEM;
	}
	while (wr) {
		if (wr->num_sge > T4_MAX_RECV_SGE) {
			err = -EINVAL;
			*bad_wr = wr;
			break;
		}
		wqe = &lwqe;
		if (num_wrs)
			err = build_srq_recv(wqe, wr, &len16);
		else
			err = -ENOMEM;
		if (err) {
			*bad_wr = wr;
			break;
		}

		wqe->recv.opcode = FW_RI_RECV_WR;
		wqe->recv.r1 = 0;
		wqe->recv.wrid = srq->wq.pidx;
		wqe->recv.r2[0] = 0;
		wqe->recv.r2[1] = 0;
		wqe->recv.r2[2] = 0;
		wqe->recv.len16 = len16;

		if (srq->wq.ooo_count ||
		    srq->wq.pending_in_use ||
		    srq->wq.sw_rq[srq->wq.pidx].valid) {
			defer_srq_wr(&srq->wq, wqe, wr->wr_id, len16);
		} else {
			srq->wq.sw_rq[srq->wq.pidx].wr_id = wr->wr_id;
			srq->wq.sw_rq[srq->wq.pidx].valid = 1;
			c4iw_copy_wr_to_srq(&srq->wq, wqe, len16);
			pr_debug("%s cidx %u pidx %u wq_pidx %u in_use %u wr_id 0x%llx\n",
				 __func__, srq->wq.cidx,
				 srq->wq.pidx, srq->wq.wq_pidx,
				 srq->wq.in_use,
				 (unsigned long long)wr->wr_id);
			t4_srq_produce(&srq->wq, len16);
			idx += DIV_ROUND_UP(len16 * 16, T4_EQ_ENTRY_SIZE);
		}
		wr = wr->next;
		num_wrs--;
	}
	if (idx)
		t4_ring_srq_db(&srq->wq, idx, len16, wqe);
	spin_unlock_irqrestore(&srq->lock, flag);
	return err;
}

static inline void build_term_codes(struct t4_cqe *err_cqe, u8 *layer_type,
				    u8 *ecode)
{
	int status;
	int tagged;
	int opcode;
	int rqtype;
	int send_inv;

	if (!err_cqe) {
		*layer_type = LAYER_RDMAP|DDP_LOCAL_CATA;
		*ecode = 0;
		return;
	}

	status = CQE_STATUS(err_cqe);
	opcode = CQE_OPCODE(err_cqe);
	rqtype = RQ_TYPE(err_cqe);
	send_inv = (opcode == FW_RI_SEND_WITH_INV) ||
		   (opcode == FW_RI_SEND_WITH_SE_INV);
	tagged = (opcode == FW_RI_RDMA_WRITE) ||
		 (rqtype && (opcode == FW_RI_READ_RESP));

	switch (status) {
	case T4_ERR_STAG:
		if (send_inv) {
			*layer_type = LAYER_RDMAP|RDMAP_REMOTE_OP;
			*ecode = RDMAP_CANT_INV_STAG;
		} else {
			*layer_type = LAYER_RDMAP|RDMAP_REMOTE_PROT;
			*ecode = RDMAP_INV_STAG;
		}
		break;
	case T4_ERR_PDID:
		*layer_type = LAYER_RDMAP|RDMAP_REMOTE_PROT;
		if ((opcode == FW_RI_SEND_WITH_INV) ||
		    (opcode == FW_RI_SEND_WITH_SE_INV))
			*ecode = RDMAP_CANT_INV_STAG;
		else
			*ecode = RDMAP_STAG_NOT_ASSOC;
		break;
	case T4_ERR_QPID:
		*layer_type = LAYER_RDMAP|RDMAP_REMOTE_PROT;
		*ecode = RDMAP_STAG_NOT_ASSOC;
		break;
	case T4_ERR_ACCESS:
		*layer_type = LAYER_RDMAP|RDMAP_REMOTE_PROT;
		*ecode = RDMAP_ACC_VIOL;
		break;
	case T4_ERR_WRAP:
		*layer_type = LAYER_RDMAP|RDMAP_REMOTE_PROT;
		*ecode = RDMAP_TO_WRAP;
		break;
	case T4_ERR_BOUND:
		if (tagged) {
			*layer_type = LAYER_DDP|DDP_TAGGED_ERR;
			*ecode = DDPT_BASE_BOUNDS;
		} else {
			*layer_type = LAYER_RDMAP|RDMAP_REMOTE_PROT;
			*ecode = RDMAP_BASE_BOUNDS;
		}
		break;
	case T4_ERR_INVALIDATE_SHARED_MR:
	case T4_ERR_INVALIDATE_MR_WITH_MW_BOUND:
		*layer_type = LAYER_RDMAP|RDMAP_REMOTE_OP;
		*ecode = RDMAP_CANT_INV_STAG;
		break;
	case T4_ERR_ECC:
	case T4_ERR_ECC_PSTAG:
	case T4_ERR_INTERNAL_ERR:
		*layer_type = LAYER_RDMAP|RDMAP_LOCAL_CATA;
		*ecode = 0;
		break;
	case T4_ERR_OUT_OF_RQE:
		*layer_type = LAYER_DDP|DDP_UNTAGGED_ERR;
		*ecode = DDPU_INV_MSN_NOBUF;
		break;
	case T4_ERR_PBL_ADDR_BOUND:
		*layer_type = LAYER_DDP|DDP_TAGGED_ERR;
		*ecode = DDPT_BASE_BOUNDS;
		break;
	case T4_ERR_CRC:
		*layer_type = LAYER_MPA|DDP_LLP;
		*ecode = MPA_CRC_ERR;
		break;
	case T4_ERR_MARKER:
		*layer_type = LAYER_MPA|DDP_LLP;
		*ecode = MPA_MARKER_ERR;
		break;
	case T4_ERR_PDU_LEN_ERR:
		*layer_type = LAYER_DDP|DDP_UNTAGGED_ERR;
		*ecode = DDPU_MSG_TOOBIG;
		break;
	case T4_ERR_DDP_VERSION:
		if (tagged) {
			*layer_type = LAYER_DDP|DDP_TAGGED_ERR;
			*ecode = DDPT_INV_VERS;
		} else {
			*layer_type = LAYER_DDP|DDP_UNTAGGED_ERR;
			*ecode = DDPU_INV_VERS;
		}
		break;
	case T4_ERR_RDMA_VERSION:
		*layer_type = LAYER_RDMAP|RDMAP_REMOTE_OP;
		*ecode = RDMAP_INV_VERS;
		break;
	case T4_ERR_OPCODE:
		*layer_type = LAYER_RDMAP|RDMAP_REMOTE_OP;
		*ecode = RDMAP_INV_OPCODE;
		break;
	case T4_ERR_DDP_QUEUE_NUM:
		*layer_type = LAYER_DDP|DDP_UNTAGGED_ERR;
		*ecode = DDPU_INV_QN;
		break;
	case T4_ERR_MSN:
	case T4_ERR_MSN_GAP:
	case T4_ERR_MSN_RANGE:
	case T4_ERR_IRD_OVERFLOW:
		*layer_type = LAYER_DDP|DDP_UNTAGGED_ERR;
		*ecode = DDPU_INV_MSN_RANGE;
		break;
	case T4_ERR_TBIT:
		*layer_type = LAYER_DDP|DDP_LOCAL_CATA;
		*ecode = 0;
		break;
	case T4_ERR_MO:
		*layer_type = LAYER_DDP|DDP_UNTAGGED_ERR;
		*ecode = DDPU_INV_MO;
		break;
	default:
		*layer_type = LAYER_RDMAP|DDP_LOCAL_CATA;
		*ecode = 0;
		break;
	}
}

static void post_terminate(struct c4iw_qp *qhp, struct t4_cqe *err_cqe,
			   gfp_t gfp)
{
	struct fw_ri_wr *wqe;
	struct sk_buff *skb;
	struct terminate_message *term;

	pr_debug("qhp %p qid 0x%x tid %u\n", qhp, qhp->wq.sq.qid,
		 qhp->ep->hwtid);

	skb = skb_dequeue(&qhp->ep->com.ep_skb_list);
	if (WARN_ON(!skb))
		return;

	set_wr_txq(skb, CPL_PRIORITY_DATA, qhp->ep->txq_idx);

	wqe = __skb_put_zero(skb, sizeof(*wqe));
	wqe->op_compl = cpu_to_be32(FW_WR_OP_V(FW_RI_INIT_WR));
	wqe->flowid_len16 = cpu_to_be32(
		FW_WR_FLOWID_V(qhp->ep->hwtid) |
		FW_WR_LEN16_V(DIV_ROUND_UP(sizeof(*wqe), 16)));

	wqe->u.terminate.type = FW_RI_TYPE_TERMINATE;
	wqe->u.terminate.immdlen = cpu_to_be32(sizeof *term);
	term = (struct terminate_message *)wqe->u.terminate.termmsg;
	if (qhp->attr.layer_etype == (LAYER_MPA|DDP_LLP)) {
		term->layer_etype = qhp->attr.layer_etype;
		term->ecode = qhp->attr.ecode;
	} else
		build_term_codes(err_cqe, &term->layer_etype, &term->ecode);
	c4iw_ofld_send(&qhp->rhp->rdev, skb);
}

/*
 * Assumes qhp lock is held.
 */
static void __flush_qp(struct c4iw_qp *qhp, struct c4iw_cq *rchp,
		       struct c4iw_cq *schp)
{
	int count;
	int rq_flushed = 0, sq_flushed;
	unsigned long flag;

	pr_debug("qhp %p rchp %p schp %p\n", qhp, rchp, schp);

	/* locking hierarchy: cqs lock first, then qp lock. */
	spin_lock_irqsave(&rchp->lock, flag);
	if (schp != rchp)
		spin_lock(&schp->lock);
	spin_lock(&qhp->lock);

	if (qhp->wq.flushed) {
		spin_unlock(&qhp->lock);
		if (schp != rchp)
			spin_unlock(&schp->lock);
		spin_unlock_irqrestore(&rchp->lock, flag);
		return;
	}
	qhp->wq.flushed = 1;
	t4_set_wq_in_error(&qhp->wq, 0);

	c4iw_flush_hw_cq(rchp, qhp);
	if (!qhp->srq) {
		c4iw_count_rcqes(&rchp->cq, &qhp->wq, &count);
		rq_flushed = c4iw_flush_rq(&qhp->wq, &rchp->cq, count);
	}

	if (schp != rchp)
		c4iw_flush_hw_cq(schp, qhp);
	sq_flushed = c4iw_flush_sq(qhp);

	spin_unlock(&qhp->lock);
	if (schp != rchp)
		spin_unlock(&schp->lock);
	spin_unlock_irqrestore(&rchp->lock, flag);

	if (schp == rchp) {
		if ((rq_flushed || sq_flushed) &&
		    t4_clear_cq_armed(&rchp->cq)) {
			spin_lock_irqsave(&rchp->comp_handler_lock, flag);
			(*rchp->ibcq.comp_handler)(&rchp->ibcq,
						   rchp->ibcq.cq_context);
			spin_unlock_irqrestore(&rchp->comp_handler_lock, flag);
		}
	} else {
		if (rq_flushed && t4_clear_cq_armed(&rchp->cq)) {
			spin_lock_irqsave(&rchp->comp_handler_lock, flag);
			(*rchp->ibcq.comp_handler)(&rchp->ibcq,
						   rchp->ibcq.cq_context);
			spin_unlock_irqrestore(&rchp->comp_handler_lock, flag);
		}
		if (sq_flushed && t4_clear_cq_armed(&schp->cq)) {
			spin_lock_irqsave(&schp->comp_handler_lock, flag);
			(*schp->ibcq.comp_handler)(&schp->ibcq,
						   schp->ibcq.cq_context);
			spin_unlock_irqrestore(&schp->comp_handler_lock, flag);
		}
	}
}

static void flush_qp(struct c4iw_qp *qhp)
{
	struct c4iw_cq *rchp, *schp;
	unsigned long flag;

	rchp = to_c4iw_cq(qhp->ibqp.recv_cq);
	schp = to_c4iw_cq(qhp->ibqp.send_cq);

	if (qhp->ibqp.uobject) {

		/* for user qps, qhp->wq.flushed is protected by qhp->mutex */
		if (qhp->wq.flushed)
			return;

		qhp->wq.flushed = 1;
		t4_set_wq_in_error(&qhp->wq, 0);
		t4_set_cq_in_error(&rchp->cq);
		spin_lock_irqsave(&rchp->comp_handler_lock, flag);
		(*rchp->ibcq.comp_handler)(&rchp->ibcq, rchp->ibcq.cq_context);
		spin_unlock_irqrestore(&rchp->comp_handler_lock, flag);
		if (schp != rchp) {
			t4_set_cq_in_error(&schp->cq);
			spin_lock_irqsave(&schp->comp_handler_lock, flag);
			(*schp->ibcq.comp_handler)(&schp->ibcq,
					schp->ibcq.cq_context);
			spin_unlock_irqrestore(&schp->comp_handler_lock, flag);
		}
		return;
	}
	__flush_qp(qhp, rchp, schp);
}

static int rdma_fini(struct c4iw_dev *rhp, struct c4iw_qp *qhp,
		     struct c4iw_ep *ep)
{
	struct fw_ri_wr *wqe;
	int ret;
	struct sk_buff *skb;

	pr_debug("qhp %p qid 0x%x tid %u\n", qhp, qhp->wq.sq.qid, ep->hwtid);

	skb = skb_dequeue(&ep->com.ep_skb_list);
	if (WARN_ON(!skb))
		return -ENOMEM;

	set_wr_txq(skb, CPL_PRIORITY_DATA, ep->txq_idx);

	wqe = __skb_put_zero(skb, sizeof(*wqe));
	wqe->op_compl = cpu_to_be32(
		FW_WR_OP_V(FW_RI_INIT_WR) |
		FW_WR_COMPL_F);
	wqe->flowid_len16 = cpu_to_be32(
		FW_WR_FLOWID_V(ep->hwtid) |
		FW_WR_LEN16_V(DIV_ROUND_UP(sizeof(*wqe), 16)));
	wqe->cookie = (uintptr_t)ep->com.wr_waitp;

	wqe->u.fini.type = FW_RI_TYPE_FINI;

	ret = c4iw_ref_send_wait(&rhp->rdev, skb, ep->com.wr_waitp,
				 qhp->ep->hwtid, qhp->wq.sq.qid, __func__);

	pr_debug("ret %d\n", ret);
	return ret;
}

static void build_rtr_msg(u8 p2p_type, struct fw_ri_init *init)
{
	pr_debug("p2p_type = %d\n", p2p_type);
	memset(&init->u, 0, sizeof init->u);
	switch (p2p_type) {
	case FW_RI_INIT_P2PTYPE_RDMA_WRITE:
		init->u.write.opcode = FW_RI_RDMA_WRITE_WR;
		init->u.write.stag_sink = cpu_to_be32(1);
		init->u.write.to_sink = cpu_to_be64(1);
		init->u.write.u.immd_src[0].op = FW_RI_DATA_IMMD;
		init->u.write.len16 = DIV_ROUND_UP(sizeof init->u.write +
						   sizeof(struct fw_ri_immd),
						   16);
		break;
	case FW_RI_INIT_P2PTYPE_READ_REQ:
		init->u.write.opcode = FW_RI_RDMA_READ_WR;
		init->u.read.stag_src = cpu_to_be32(1);
		init->u.read.to_src_lo = cpu_to_be32(1);
		init->u.read.stag_sink = cpu_to_be32(1);
		init->u.read.to_sink_lo = cpu_to_be32(1);
		init->u.read.len16 = DIV_ROUND_UP(sizeof init->u.read, 16);
		break;
	}
}

static int rdma_init(struct c4iw_dev *rhp, struct c4iw_qp *qhp)
{
	struct fw_ri_wr *wqe;
	int ret;
	struct sk_buff *skb;

	pr_debug("qhp %p qid 0x%x tid %u ird %u ord %u\n", qhp,
		 qhp->wq.sq.qid, qhp->ep->hwtid, qhp->ep->ird, qhp->ep->ord);

	skb = alloc_skb(sizeof *wqe, GFP_KERNEL);
	if (!skb) {
		ret = -ENOMEM;
		goto out;
	}
	ret = alloc_ird(rhp, qhp->attr.max_ird);
	if (ret) {
		qhp->attr.max_ird = 0;
		kfree_skb(skb);
		goto out;
	}
	set_wr_txq(skb, CPL_PRIORITY_DATA, qhp->ep->txq_idx);

	wqe = __skb_put_zero(skb, sizeof(*wqe));
	wqe->op_compl = cpu_to_be32(
		FW_WR_OP_V(FW_RI_INIT_WR) |
		FW_WR_COMPL_F);
	wqe->flowid_len16 = cpu_to_be32(
		FW_WR_FLOWID_V(qhp->ep->hwtid) |
		FW_WR_LEN16_V(DIV_ROUND_UP(sizeof(*wqe), 16)));

	wqe->cookie = (uintptr_t)qhp->ep->com.wr_waitp;

	wqe->u.init.type = FW_RI_TYPE_INIT;
	wqe->u.init.mpareqbit_p2ptype =
		FW_RI_WR_MPAREQBIT_V(qhp->attr.mpa_attr.initiator) |
		FW_RI_WR_P2PTYPE_V(qhp->attr.mpa_attr.p2p_type);
	wqe->u.init.mpa_attrs = FW_RI_MPA_IETF_ENABLE;
	if (qhp->attr.mpa_attr.recv_marker_enabled)
		wqe->u.init.mpa_attrs |= FW_RI_MPA_RX_MARKER_ENABLE;
	if (qhp->attr.mpa_attr.xmit_marker_enabled)
		wqe->u.init.mpa_attrs |= FW_RI_MPA_TX_MARKER_ENABLE;
	if (qhp->attr.mpa_attr.crc_enabled)
		wqe->u.init.mpa_attrs |= FW_RI_MPA_CRC_ENABLE;

	wqe->u.init.qp_caps = FW_RI_QP_RDMA_READ_ENABLE |
			    FW_RI_QP_RDMA_WRITE_ENABLE |
			    FW_RI_QP_BIND_ENABLE;
	if (!qhp->ibqp.uobject)
		wqe->u.init.qp_caps |= FW_RI_QP_FAST_REGISTER_ENABLE |
				     FW_RI_QP_STAG0_ENABLE;
	wqe->u.init.nrqe = cpu_to_be16(t4_rqes_posted(&qhp->wq));
	wqe->u.init.pdid = cpu_to_be32(qhp->attr.pd);
	wqe->u.init.qpid = cpu_to_be32(qhp->wq.sq.qid);
	wqe->u.init.sq_eqid = cpu_to_be32(qhp->wq.sq.qid);
	if (qhp->srq) {
		wqe->u.init.rq_eqid = cpu_to_be32(FW_RI_INIT_RQEQID_SRQ |
						  qhp->srq->idx);
	} else {
		wqe->u.init.rq_eqid = cpu_to_be32(qhp->wq.rq.qid);
		wqe->u.init.hwrqsize = cpu_to_be32(qhp->wq.rq.rqt_size);
		wqe->u.init.hwrqaddr = cpu_to_be32(qhp->wq.rq.rqt_hwaddr -
						   rhp->rdev.lldi.vr->rq.start);
	}
	wqe->u.init.scqid = cpu_to_be32(qhp->attr.scq);
	wqe->u.init.rcqid = cpu_to_be32(qhp->attr.rcq);
	wqe->u.init.ord_max = cpu_to_be32(qhp->attr.max_ord);
	wqe->u.init.ird_max = cpu_to_be32(qhp->attr.max_ird);
	wqe->u.init.iss = cpu_to_be32(qhp->ep->snd_seq);
	wqe->u.init.irs = cpu_to_be32(qhp->ep->rcv_seq);
	if (qhp->attr.mpa_attr.initiator)
		build_rtr_msg(qhp->attr.mpa_attr.p2p_type, &wqe->u.init);

	ret = c4iw_ref_send_wait(&rhp->rdev, skb, qhp->ep->com.wr_waitp,
				 qhp->ep->hwtid, qhp->wq.sq.qid, __func__);
	if (!ret)
		goto out;

	free_ird(rhp, qhp->attr.max_ird);
out:
	pr_debug("ret %d\n", ret);
	return ret;
}

int c4iw_modify_qp(struct c4iw_dev *rhp, struct c4iw_qp *qhp,
		   enum c4iw_qp_attr_mask mask,
		   struct c4iw_qp_attributes *attrs,
		   int internal)
{
	int ret = 0;
	struct c4iw_qp_attributes newattr = qhp->attr;
	int disconnect = 0;
	int terminate = 0;
	int abort = 0;
	int free = 0;
	struct c4iw_ep *ep = NULL;

	pr_debug("qhp %p sqid 0x%x rqid 0x%x ep %p state %d -> %d\n",
		 qhp, qhp->wq.sq.qid, qhp->wq.rq.qid, qhp->ep, qhp->attr.state,
		 (mask & C4IW_QP_ATTR_NEXT_STATE) ? attrs->next_state : -1);

	mutex_lock(&qhp->mutex);

	/* Process attr changes if in IDLE */
	if (mask & C4IW_QP_ATTR_VALID_MODIFY) {
		if (qhp->attr.state != C4IW_QP_STATE_IDLE) {
			ret = -EIO;
			goto out;
		}
		if (mask & C4IW_QP_ATTR_ENABLE_RDMA_READ)
			newattr.enable_rdma_read = attrs->enable_rdma_read;
		if (mask & C4IW_QP_ATTR_ENABLE_RDMA_WRITE)
			newattr.enable_rdma_write = attrs->enable_rdma_write;
		if (mask & C4IW_QP_ATTR_ENABLE_RDMA_BIND)
			newattr.enable_bind = attrs->enable_bind;
		if (mask & C4IW_QP_ATTR_MAX_ORD) {
			if (attrs->max_ord > c4iw_max_read_depth) {
				ret = -EINVAL;
				goto out;
			}
			newattr.max_ord = attrs->max_ord;
		}
		if (mask & C4IW_QP_ATTR_MAX_IRD) {
			if (attrs->max_ird > cur_max_read_depth(rhp)) {
				ret = -EINVAL;
				goto out;
			}
			newattr.max_ird = attrs->max_ird;
		}
		qhp->attr = newattr;
	}

	if (mask & C4IW_QP_ATTR_SQ_DB) {
		ret = ring_kernel_sq_db(qhp, attrs->sq_db_inc);
		goto out;
	}
	if (mask & C4IW_QP_ATTR_RQ_DB) {
		ret = ring_kernel_rq_db(qhp, attrs->rq_db_inc);
		goto out;
	}

	if (!(mask & C4IW_QP_ATTR_NEXT_STATE))
		goto out;
	if (qhp->attr.state == attrs->next_state)
		goto out;

	switch (qhp->attr.state) {
	case C4IW_QP_STATE_IDLE:
		switch (attrs->next_state) {
		case C4IW_QP_STATE_RTS:
			if (!(mask & C4IW_QP_ATTR_LLP_STREAM_HANDLE)) {
				ret = -EINVAL;
				goto out;
			}
			if (!(mask & C4IW_QP_ATTR_MPA_ATTR)) {
				ret = -EINVAL;
				goto out;
			}
			qhp->attr.mpa_attr = attrs->mpa_attr;
			qhp->attr.llp_stream_handle = attrs->llp_stream_handle;
			qhp->ep = qhp->attr.llp_stream_handle;
			set_state(qhp, C4IW_QP_STATE_RTS);

			/*
			 * Ref the endpoint here and deref when we
			 * disassociate the endpoint from the QP.  This
			 * happens in CLOSING->IDLE transition or *->ERROR
			 * transition.
			 */
			c4iw_get_ep(&qhp->ep->com);
			ret = rdma_init(rhp, qhp);
			if (ret)
				goto err;
			break;
		case C4IW_QP_STATE_ERROR:
			set_state(qhp, C4IW_QP_STATE_ERROR);
			flush_qp(qhp);
			break;
		default:
			ret = -EINVAL;
			goto out;
		}
		break;
	case C4IW_QP_STATE_RTS:
		switch (attrs->next_state) {
		case C4IW_QP_STATE_CLOSING:
			t4_set_wq_in_error(&qhp->wq, 0);
			set_state(qhp, C4IW_QP_STATE_CLOSING);
			ep = qhp->ep;
			if (!internal) {
				abort = 0;
				disconnect = 1;
				c4iw_get_ep(&qhp->ep->com);
			}
			ret = rdma_fini(rhp, qhp, ep);
			if (ret)
				goto err;
			break;
		case C4IW_QP_STATE_TERMINATE:
			t4_set_wq_in_error(&qhp->wq, 0);
			set_state(qhp, C4IW_QP_STATE_TERMINATE);
			qhp->attr.layer_etype = attrs->layer_etype;
			qhp->attr.ecode = attrs->ecode;
			ep = qhp->ep;
			c4iw_get_ep(&ep->com);
			disconnect = 1;
			if (!internal) {
				terminate = 1;
			} else {
				terminate = qhp->attr.send_term;
				ret = rdma_fini(rhp, qhp, ep);
				if (ret)
					goto err;
			}
			break;
		case C4IW_QP_STATE_ERROR:
			t4_set_wq_in_error(&qhp->wq, 0);
			set_state(qhp, C4IW_QP_STATE_ERROR);
			if (!internal) {
				abort = 1;
				disconnect = 1;
				ep = qhp->ep;
				c4iw_get_ep(&qhp->ep->com);
			}
			goto err;
			break;
		default:
			ret = -EINVAL;
			goto out;
		}
		break;
	case C4IW_QP_STATE_CLOSING:

		/*
		 * Allow kernel users to move to ERROR for qp draining.
		 */
		if (!internal && (qhp->ibqp.uobject || attrs->next_state !=
				  C4IW_QP_STATE_ERROR)) {
			ret = -EINVAL;
			goto out;
		}
		switch (attrs->next_state) {
		case C4IW_QP_STATE_IDLE:
			flush_qp(qhp);
			set_state(qhp, C4IW_QP_STATE_IDLE);
			qhp->attr.llp_stream_handle = NULL;
			c4iw_put_ep(&qhp->ep->com);
			qhp->ep = NULL;
			wake_up(&qhp->wait);
			break;
		case C4IW_QP_STATE_ERROR:
			goto err;
		default:
			ret = -EINVAL;
			goto err;
		}
		break;
	case C4IW_QP_STATE_ERROR:
		if (attrs->next_state != C4IW_QP_STATE_IDLE) {
			ret = -EINVAL;
			goto out;
		}
		if (!t4_sq_empty(&qhp->wq) || !t4_rq_empty(&qhp->wq)) {
			ret = -EINVAL;
			goto out;
		}
		set_state(qhp, C4IW_QP_STATE_IDLE);
		break;
	case C4IW_QP_STATE_TERMINATE:
		if (!internal) {
			ret = -EINVAL;
			goto out;
		}
		goto err;
		break;
	default:
		pr_err("%s in a bad state %d\n", __func__, qhp->attr.state);
		ret = -EINVAL;
		goto err;
		break;
	}
	goto out;
err:
	pr_debug("disassociating ep %p qpid 0x%x\n", qhp->ep,
		 qhp->wq.sq.qid);

	/* disassociate the LLP connection */
	qhp->attr.llp_stream_handle = NULL;
	if (!ep)
		ep = qhp->ep;
	qhp->ep = NULL;
	set_state(qhp, C4IW_QP_STATE_ERROR);
	free = 1;
	abort = 1;
	flush_qp(qhp);
	wake_up(&qhp->wait);
out:
	mutex_unlock(&qhp->mutex);

	if (terminate)
		post_terminate(qhp, NULL, internal ? GFP_ATOMIC : GFP_KERNEL);

	/*
	 * If disconnect is 1, then we need to initiate a disconnect
	 * on the EP.  This can be a normal close (RTS->CLOSING) or
	 * an abnormal close (RTS/CLOSING->ERROR).
	 */
	if (disconnect) {
		c4iw_ep_disconnect(ep, abort, internal ? GFP_ATOMIC :
							 GFP_KERNEL);
		c4iw_put_ep(&ep->com);
	}

	/*
	 * If free is 1, then we've disassociated the EP from the QP
	 * and we need to dereference the EP.
	 */
	if (free)
		c4iw_put_ep(&ep->com);
	pr_debug("exit state %d\n", qhp->attr.state);
	return ret;
}

int c4iw_destroy_qp(struct ib_qp *ib_qp, struct ib_udata *udata)
{
	struct c4iw_dev *rhp;
	struct c4iw_qp *qhp;
	struct c4iw_qp_attributes attrs;

	qhp = to_c4iw_qp(ib_qp);
	rhp = qhp->rhp;

	attrs.next_state = C4IW_QP_STATE_ERROR;
	if (qhp->attr.state == C4IW_QP_STATE_TERMINATE)
		c4iw_modify_qp(rhp, qhp, C4IW_QP_ATTR_NEXT_STATE, &attrs, 1);
	else
		c4iw_modify_qp(rhp, qhp, C4IW_QP_ATTR_NEXT_STATE, &attrs, 0);
	wait_event(qhp->wait, !qhp->ep);

	xa_lock_irq(&rhp->qps);
	__xa_erase(&rhp->qps, qhp->wq.sq.qid);
	if (!list_empty(&qhp->db_fc_entry))
		list_del_init(&qhp->db_fc_entry);
	xa_unlock_irq(&rhp->qps);
	free_ird(rhp, qhp->attr.max_ird);

	c4iw_qp_rem_ref(ib_qp);

	pr_debug("ib_qp %p qpid 0x%0x\n", ib_qp, qhp->wq.sq.qid);
	return 0;
}

struct ib_qp *c4iw_create_qp(struct ib_pd *pd, struct ib_qp_init_attr *attrs,
			     struct ib_udata *udata)
{
	struct c4iw_dev *rhp;
	struct c4iw_qp *qhp;
	struct c4iw_pd *php;
	struct c4iw_cq *schp;
	struct c4iw_cq *rchp;
	struct c4iw_create_qp_resp uresp;
	unsigned int sqsize, rqsize = 0;
	struct c4iw_ucontext *ucontext = rdma_udata_to_drv_context(
		udata, struct c4iw_ucontext, ibucontext);
	int ret;
	struct c4iw_mm_entry *sq_key_mm, *rq_key_mm = NULL, *sq_db_key_mm;
	struct c4iw_mm_entry *rq_db_key_mm = NULL, *ma_sync_key_mm = NULL;

	pr_debug("ib_pd %p\n", pd);

	if (attrs->qp_type != IB_QPT_RC)
		return ERR_PTR(-EINVAL);

	php = to_c4iw_pd(pd);
	rhp = php->rhp;
	schp = get_chp(rhp, ((struct c4iw_cq *)attrs->send_cq)->cq.cqid);
	rchp = get_chp(rhp, ((struct c4iw_cq *)attrs->recv_cq)->cq.cqid);
	if (!schp || !rchp)
		return ERR_PTR(-EINVAL);

	if (attrs->cap.max_inline_data > T4_MAX_SEND_INLINE)
		return ERR_PTR(-EINVAL);

	if (!attrs->srq) {
		if (attrs->cap.max_recv_wr > rhp->rdev.hw_queue.t4_max_rq_size)
			return ERR_PTR(-E2BIG);
		rqsize = attrs->cap.max_recv_wr + 1;
		if (rqsize < 8)
			rqsize = 8;
	}

	if (attrs->cap.max_send_wr > rhp->rdev.hw_queue.t4_max_sq_size)
		return ERR_PTR(-E2BIG);
	sqsize = attrs->cap.max_send_wr + 1;
	if (sqsize < 8)
		sqsize = 8;

	qhp = kzalloc(sizeof(*qhp), GFP_KERNEL);
	if (!qhp)
		return ERR_PTR(-ENOMEM);

	qhp->wr_waitp = c4iw_alloc_wr_wait(GFP_KERNEL);
	if (!qhp->wr_waitp) {
		ret = -ENOMEM;
		goto err_free_qhp;
	}

	qhp->wq.sq.size = sqsize;
	qhp->wq.sq.memsize =
		(sqsize + rhp->rdev.hw_queue.t4_eq_status_entries) *
		sizeof(*qhp->wq.sq.queue) + 16 * sizeof(__be64);
	qhp->wq.sq.flush_cidx = -1;
	if (!attrs->srq) {
		qhp->wq.rq.size = rqsize;
		qhp->wq.rq.memsize =
			(rqsize + rhp->rdev.hw_queue.t4_eq_status_entries) *
			sizeof(*qhp->wq.rq.queue);
	}

	if (ucontext) {
		qhp->wq.sq.memsize = roundup(qhp->wq.sq.memsize, PAGE_SIZE);
		if (!attrs->srq)
			qhp->wq.rq.memsize =
				roundup(qhp->wq.rq.memsize, PAGE_SIZE);
	}

	ret = create_qp(&rhp->rdev, &qhp->wq, &schp->cq, &rchp->cq,
			ucontext ? &ucontext->uctx : &rhp->rdev.uctx,
			qhp->wr_waitp, !attrs->srq);
	if (ret)
		goto err_free_wr_wait;

	attrs->cap.max_recv_wr = rqsize - 1;
	attrs->cap.max_send_wr = sqsize - 1;
	attrs->cap.max_inline_data = T4_MAX_SEND_INLINE;

	qhp->rhp = rhp;
	qhp->attr.pd = php->pdid;
	qhp->attr.scq = ((struct c4iw_cq *) attrs->send_cq)->cq.cqid;
	qhp->attr.rcq = ((struct c4iw_cq *) attrs->recv_cq)->cq.cqid;
	qhp->attr.sq_num_entries = attrs->cap.max_send_wr;
	qhp->attr.sq_max_sges = attrs->cap.max_send_sge;
	qhp->attr.sq_max_sges_rdma_write = attrs->cap.max_send_sge;
	if (!attrs->srq) {
		qhp->attr.rq_num_entries = attrs->cap.max_recv_wr;
		qhp->attr.rq_max_sges = attrs->cap.max_recv_sge;
	}
	qhp->attr.state = C4IW_QP_STATE_IDLE;
	qhp->attr.next_state = C4IW_QP_STATE_IDLE;
	qhp->attr.enable_rdma_read = 1;
	qhp->attr.enable_rdma_write = 1;
	qhp->attr.enable_bind = 1;
	qhp->attr.max_ord = 0;
	qhp->attr.max_ird = 0;
	qhp->sq_sig_all = attrs->sq_sig_type == IB_SIGNAL_ALL_WR;
	spin_lock_init(&qhp->lock);
	mutex_init(&qhp->mutex);
	init_waitqueue_head(&qhp->wait);
	kref_init(&qhp->kref);
	INIT_WORK(&qhp->free_work, free_qp_work);

	ret = xa_insert_irq(&rhp->qps, qhp->wq.sq.qid, qhp, GFP_KERNEL);
	if (ret)
		goto err_destroy_qp;

	if (udata && ucontext) {
		sq_key_mm = kmalloc(sizeof(*sq_key_mm), GFP_KERNEL);
		if (!sq_key_mm) {
			ret = -ENOMEM;
			goto err_remove_handle;
		}
		if (!attrs->srq) {
			rq_key_mm = kmalloc(sizeof(*rq_key_mm), GFP_KERNEL);
			if (!rq_key_mm) {
				ret = -ENOMEM;
				goto err_free_sq_key;
			}
		}
		sq_db_key_mm = kmalloc(sizeof(*sq_db_key_mm), GFP_KERNEL);
		if (!sq_db_key_mm) {
			ret = -ENOMEM;
			goto err_free_rq_key;
		}
		if (!attrs->srq) {
			rq_db_key_mm =
				kmalloc(sizeof(*rq_db_key_mm), GFP_KERNEL);
			if (!rq_db_key_mm) {
				ret = -ENOMEM;
				goto err_free_sq_db_key;
			}
		}
		memset(&uresp, 0, sizeof(uresp));
		if (t4_sq_onchip(&qhp->wq.sq)) {
			ma_sync_key_mm = kmalloc(sizeof(*ma_sync_key_mm),
						 GFP_KERNEL);
			if (!ma_sync_key_mm) {
				ret = -ENOMEM;
				goto err_free_rq_db_key;
			}
			uresp.flags = C4IW_QPF_ONCHIP;
		}
		if (rhp->rdev.lldi.write_w_imm_support)
			uresp.flags |= C4IW_QPF_WRITE_W_IMM;
		uresp.qid_mask = rhp->rdev.qpmask;
		uresp.sqid = qhp->wq.sq.qid;
		uresp.sq_size = qhp->wq.sq.size;
		uresp.sq_memsize = qhp->wq.sq.memsize;
		if (!attrs->srq) {
			uresp.rqid = qhp->wq.rq.qid;
			uresp.rq_size = qhp->wq.rq.size;
			uresp.rq_memsize = qhp->wq.rq.memsize;
		}
		spin_lock(&ucontext->mmap_lock);
		if (ma_sync_key_mm) {
			uresp.ma_sync_key = ucontext->key;
			ucontext->key += PAGE_SIZE;
		}
		uresp.sq_key = ucontext->key;
		ucontext->key += PAGE_SIZE;
		if (!attrs->srq) {
			uresp.rq_key = ucontext->key;
			ucontext->key += PAGE_SIZE;
		}
		uresp.sq_db_gts_key = ucontext->key;
		ucontext->key += PAGE_SIZE;
		if (!attrs->srq) {
			uresp.rq_db_gts_key = ucontext->key;
			ucontext->key += PAGE_SIZE;
		}
		spin_unlock(&ucontext->mmap_lock);
		ret = ib_copy_to_udata(udata, &uresp, sizeof uresp);
		if (ret)
			goto err_free_ma_sync_key;
		sq_key_mm->key = uresp.sq_key;
		sq_key_mm->addr = qhp->wq.sq.phys_addr;
		sq_key_mm->len = PAGE_ALIGN(qhp->wq.sq.memsize);
		insert_mmap(ucontext, sq_key_mm);
		if (!attrs->srq) {
			rq_key_mm->key = uresp.rq_key;
			rq_key_mm->addr = virt_to_phys(qhp->wq.rq.queue);
			rq_key_mm->len = PAGE_ALIGN(qhp->wq.rq.memsize);
			insert_mmap(ucontext, rq_key_mm);
		}
		sq_db_key_mm->key = uresp.sq_db_gts_key;
		sq_db_key_mm->addr = (u64)(unsigned long)qhp->wq.sq.bar2_pa;
		sq_db_key_mm->len = PAGE_SIZE;
		insert_mmap(ucontext, sq_db_key_mm);
		if (!attrs->srq) {
			rq_db_key_mm->key = uresp.rq_db_gts_key;
			rq_db_key_mm->addr =
				(u64)(unsigned long)qhp->wq.rq.bar2_pa;
			rq_db_key_mm->len = PAGE_SIZE;
			insert_mmap(ucontext, rq_db_key_mm);
		}
		if (ma_sync_key_mm) {
			ma_sync_key_mm->key = uresp.ma_sync_key;
			ma_sync_key_mm->addr =
				(pci_resource_start(rhp->rdev.lldi.pdev, 0) +
				PCIE_MA_SYNC_A) & PAGE_MASK;
			ma_sync_key_mm->len = PAGE_SIZE;
			insert_mmap(ucontext, ma_sync_key_mm);
		}

		qhp->ucontext = ucontext;
	}
	if (!attrs->srq) {
		qhp->wq.qp_errp =
			&qhp->wq.rq.queue[qhp->wq.rq.size].status.qp_err;
	} else {
		qhp->wq.qp_errp =
			&qhp->wq.sq.queue[qhp->wq.sq.size].status.qp_err;
		qhp->wq.srqidxp =
			&qhp->wq.sq.queue[qhp->wq.sq.size].status.srqidx;
	}

	qhp->ibqp.qp_num = qhp->wq.sq.qid;
	if (attrs->srq)
		qhp->srq = to_c4iw_srq(attrs->srq);
	INIT_LIST_HEAD(&qhp->db_fc_entry);
	pr_debug("sq id %u size %u memsize %zu num_entries %u rq id %u size %u memsize %zu num_entries %u\n",
		 qhp->wq.sq.qid, qhp->wq.sq.size, qhp->wq.sq.memsize,
		 attrs->cap.max_send_wr, qhp->wq.rq.qid, qhp->wq.rq.size,
		 qhp->wq.rq.memsize, attrs->cap.max_recv_wr);
	return &qhp->ibqp;
err_free_ma_sync_key:
	kfree(ma_sync_key_mm);
err_free_rq_db_key:
	if (!attrs->srq)
		kfree(rq_db_key_mm);
err_free_sq_db_key:
	kfree(sq_db_key_mm);
err_free_rq_key:
	if (!attrs->srq)
		kfree(rq_key_mm);
err_free_sq_key:
	kfree(sq_key_mm);
err_remove_handle:
	xa_erase_irq(&rhp->qps, qhp->wq.sq.qid);
err_destroy_qp:
	destroy_qp(&rhp->rdev, &qhp->wq,
		   ucontext ? &ucontext->uctx : &rhp->rdev.uctx, !attrs->srq);
err_free_wr_wait:
	c4iw_put_wr_wait(qhp->wr_waitp);
err_free_qhp:
	kfree(qhp);
	return ERR_PTR(ret);
}

int c4iw_ib_modify_qp(struct ib_qp *ibqp, struct ib_qp_attr *attr,
		      int attr_mask, struct ib_udata *udata)
{
	struct c4iw_dev *rhp;
	struct c4iw_qp *qhp;
	enum c4iw_qp_attr_mask mask = 0;
	struct c4iw_qp_attributes attrs;

	pr_debug("ib_qp %p\n", ibqp);

	/* iwarp does not support the RTR state */
	if ((attr_mask & IB_QP_STATE) && (attr->qp_state == IB_QPS_RTR))
		attr_mask &= ~IB_QP_STATE;

	/* Make sure we still have something left to do */
	if (!attr_mask)
		return 0;

	memset(&attrs, 0, sizeof attrs);
	qhp = to_c4iw_qp(ibqp);
	rhp = qhp->rhp;

	attrs.next_state = c4iw_convert_state(attr->qp_state);
	attrs.enable_rdma_read = (attr->qp_access_flags &
			       IB_ACCESS_REMOTE_READ) ?  1 : 0;
	attrs.enable_rdma_write = (attr->qp_access_flags &
				IB_ACCESS_REMOTE_WRITE) ? 1 : 0;
	attrs.enable_bind = (attr->qp_access_flags & IB_ACCESS_MW_BIND) ? 1 : 0;


	mask |= (attr_mask & IB_QP_STATE) ? C4IW_QP_ATTR_NEXT_STATE : 0;
	mask |= (attr_mask & IB_QP_ACCESS_FLAGS) ?
			(C4IW_QP_ATTR_ENABLE_RDMA_READ |
			 C4IW_QP_ATTR_ENABLE_RDMA_WRITE |
			 C4IW_QP_ATTR_ENABLE_RDMA_BIND) : 0;

	/*
	 * Use SQ_PSN and RQ_PSN to pass in IDX_INC values for
	 * ringing the queue db when we're in DB_FULL mode.
	 * Only allow this on T4 devices.
	 */
	attrs.sq_db_inc = attr->sq_psn;
	attrs.rq_db_inc = attr->rq_psn;
	mask |= (attr_mask & IB_QP_SQ_PSN) ? C4IW_QP_ATTR_SQ_DB : 0;
	mask |= (attr_mask & IB_QP_RQ_PSN) ? C4IW_QP_ATTR_RQ_DB : 0;
	if (!is_t4(to_c4iw_qp(ibqp)->rhp->rdev.lldi.adapter_type) &&
	    (mask & (C4IW_QP_ATTR_SQ_DB|C4IW_QP_ATTR_RQ_DB)))
		return -EINVAL;

	return c4iw_modify_qp(rhp, qhp, mask, &attrs, 0);
}

struct ib_qp *c4iw_get_qp(struct ib_device *dev, int qpn)
{
	pr_debug("ib_dev %p qpn 0x%x\n", dev, qpn);
	return (struct ib_qp *)get_qhp(to_c4iw_dev(dev), qpn);
}

void c4iw_dispatch_srq_limit_reached_event(struct c4iw_srq *srq)
{
	struct ib_event event = {};

	event.device = &srq->rhp->ibdev;
	event.element.srq = &srq->ibsrq;
	event.event = IB_EVENT_SRQ_LIMIT_REACHED;
	ib_dispatch_event(&event);
}

int c4iw_modify_srq(struct ib_srq *ib_srq, struct ib_srq_attr *attr,
		    enum ib_srq_attr_mask srq_attr_mask,
		    struct ib_udata *udata)
{
	struct c4iw_srq *srq = to_c4iw_srq(ib_srq);
	int ret = 0;

	/*
	 * XXX 0 mask == a SW interrupt for srq_limit reached...
	 */
	if (udata && !srq_attr_mask) {
		c4iw_dispatch_srq_limit_reached_event(srq);
		goto out;
	}

	/* no support for this yet */
	if (srq_attr_mask & IB_SRQ_MAX_WR) {
		ret = -EINVAL;
		goto out;
	}

	if (!udata && (srq_attr_mask & IB_SRQ_LIMIT)) {
		srq->armed = true;
		srq->srq_limit = attr->srq_limit;
	}
out:
	return ret;
}

int c4iw_ib_query_qp(struct ib_qp *ibqp, struct ib_qp_attr *attr,
		     int attr_mask, struct ib_qp_init_attr *init_attr)
{
	struct c4iw_qp *qhp = to_c4iw_qp(ibqp);

	memset(attr, 0, sizeof *attr);
	memset(init_attr, 0, sizeof *init_attr);
	attr->qp_state = to_ib_qp_state(qhp->attr.state);
	init_attr->cap.max_send_wr = qhp->attr.sq_num_entries;
	init_attr->cap.max_recv_wr = qhp->attr.rq_num_entries;
	init_attr->cap.max_send_sge = qhp->attr.sq_max_sges;
	init_attr->cap.max_recv_sge = qhp->attr.sq_max_sges;
	init_attr->cap.max_inline_data = T4_MAX_SEND_INLINE;
	init_attr->sq_sig_type = qhp->sq_sig_all ? IB_SIGNAL_ALL_WR : 0;
	return 0;
}

static void free_srq_queue(struct c4iw_srq *srq, struct c4iw_dev_ucontext *uctx,
			   struct c4iw_wr_wait *wr_waitp)
{
	struct c4iw_rdev *rdev = &srq->rhp->rdev;
	struct sk_buff *skb = srq->destroy_skb;
	struct t4_srq *wq = &srq->wq;
	struct fw_ri_res_wr *res_wr;
	struct fw_ri_res *res;
	int wr_len;

	wr_len = sizeof(*res_wr) + sizeof(*res);
	set_wr_txq(skb, CPL_PRIORITY_CONTROL, 0);

	res_wr = (struct fw_ri_res_wr *)__skb_put(skb, wr_len);
	memset(res_wr, 0, wr_len);
	res_wr->op_nres = cpu_to_be32(FW_WR_OP_V(FW_RI_RES_WR) |
			FW_RI_RES_WR_NRES_V(1) |
			FW_WR_COMPL_F);
	res_wr->len16_pkd = cpu_to_be32(DIV_ROUND_UP(wr_len, 16));
	res_wr->cookie = (uintptr_t)wr_waitp;
	res = res_wr->res;
	res->u.srq.restype = FW_RI_RES_TYPE_SRQ;
	res->u.srq.op = FW_RI_RES_OP_RESET;
	res->u.srq.srqid = cpu_to_be32(srq->idx);
	res->u.srq.eqid = cpu_to_be32(wq->qid);

	c4iw_init_wr_wait(wr_waitp);
	c4iw_ref_send_wait(rdev, skb, wr_waitp, 0, 0, __func__);

	dma_free_coherent(&rdev->lldi.pdev->dev,
			  wq->memsize, wq->queue,
			dma_unmap_addr(wq, mapping));
	c4iw_rqtpool_free(rdev, wq->rqt_hwaddr, wq->rqt_size);
	kfree(wq->sw_rq);
	c4iw_put_qpid(rdev, wq->qid, uctx);
}

static int alloc_srq_queue(struct c4iw_srq *srq, struct c4iw_dev_ucontext *uctx,
			   struct c4iw_wr_wait *wr_waitp)
{
	struct c4iw_rdev *rdev = &srq->rhp->rdev;
	int user = (uctx != &rdev->uctx);
	struct t4_srq *wq = &srq->wq;
	struct fw_ri_res_wr *res_wr;
	struct fw_ri_res *res;
	struct sk_buff *skb;
	int wr_len;
	int eqsize;
	int ret = -ENOMEM;

	wq->qid = c4iw_get_qpid(rdev, uctx);
	if (!wq->qid)
		goto err;

	if (!user) {
		wq->sw_rq = kcalloc(wq->size, sizeof(*wq->sw_rq),
				    GFP_KERNEL);
		if (!wq->sw_rq)
			goto err_put_qpid;
		wq->pending_wrs = kcalloc(srq->wq.size,
					  sizeof(*srq->wq.pending_wrs),
					  GFP_KERNEL);
		if (!wq->pending_wrs)
			goto err_free_sw_rq;
	}

	wq->rqt_size = wq->size;
	wq->rqt_hwaddr = c4iw_rqtpool_alloc(rdev, wq->rqt_size);
	if (!wq->rqt_hwaddr)
		goto err_free_pending_wrs;
	wq->rqt_abs_idx = (wq->rqt_hwaddr - rdev->lldi.vr->rq.start) >>
		T4_RQT_ENTRY_SHIFT;

	wq->queue = dma_alloc_coherent(&rdev->lldi.pdev->dev, wq->memsize,
				       &wq->dma_addr, GFP_KERNEL);
	if (!wq->queue)
		goto err_free_rqtpool;

	dma_unmap_addr_set(wq, mapping, wq->dma_addr);

	wq->bar2_va = c4iw_bar2_addrs(rdev, wq->qid, CXGB4_BAR2_QTYPE_EGRESS,
				      &wq->bar2_qid,
			user ? &wq->bar2_pa : NULL);

	/*
	 * User mode must have bar2 access.
	 */

	if (user && !wq->bar2_va) {
		pr_warn(MOD "%s: srqid %u not in BAR2 range.\n",
			pci_name(rdev->lldi.pdev), wq->qid);
		ret = -EINVAL;
		goto err_free_queue;
	}

	/* build fw_ri_res_wr */
	wr_len = sizeof(*res_wr) + sizeof(*res);

	skb = alloc_skb(wr_len, GFP_KERNEL);
	if (!skb)
		goto err_free_queue;
	set_wr_txq(skb, CPL_PRIORITY_CONTROL, 0);

	res_wr = (struct fw_ri_res_wr *)__skb_put(skb, wr_len);
	memset(res_wr, 0, wr_len);
	res_wr->op_nres = cpu_to_be32(FW_WR_OP_V(FW_RI_RES_WR) |
			FW_RI_RES_WR_NRES_V(1) |
			FW_WR_COMPL_F);
	res_wr->len16_pkd = cpu_to_be32(DIV_ROUND_UP(wr_len, 16));
	res_wr->cookie = (uintptr_t)wr_waitp;
	res = res_wr->res;
	res->u.srq.restype = FW_RI_RES_TYPE_SRQ;
	res->u.srq.op = FW_RI_RES_OP_WRITE;

	/*
	 * eqsize is the number of 64B entries plus the status page size.
	 */
	eqsize = wq->size * T4_RQ_NUM_SLOTS +
		rdev->hw_queue.t4_eq_status_entries;
	res->u.srq.eqid = cpu_to_be32(wq->qid);
	res->u.srq.fetchszm_to_iqid =
						/* no host cidx updates */
		cpu_to_be32(FW_RI_RES_WR_HOSTFCMODE_V(0) |
		FW_RI_RES_WR_CPRIO_V(0) |       /* don't keep in chip cache */
		FW_RI_RES_WR_PCIECHN_V(0) |     /* set by uP at ri_init time */
		FW_RI_RES_WR_FETCHRO_V(0));     /* relaxed_ordering */
	res->u.srq.dcaen_to_eqsize =
		cpu_to_be32(FW_RI_RES_WR_DCAEN_V(0) |
		FW_RI_RES_WR_DCACPU_V(0) |
		FW_RI_RES_WR_FBMIN_V(2) |
		FW_RI_RES_WR_FBMAX_V(3) |
		FW_RI_RES_WR_CIDXFTHRESHO_V(0) |
		FW_RI_RES_WR_CIDXFTHRESH_V(0) |
		FW_RI_RES_WR_EQSIZE_V(eqsize));
	res->u.srq.eqaddr = cpu_to_be64(wq->dma_addr);
	res->u.srq.srqid = cpu_to_be32(srq->idx);
	res->u.srq.pdid = cpu_to_be32(srq->pdid);
	res->u.srq.hwsrqsize = cpu_to_be32(wq->rqt_size);
	res->u.srq.hwsrqaddr = cpu_to_be32(wq->rqt_hwaddr -
			rdev->lldi.vr->rq.start);

	c4iw_init_wr_wait(wr_waitp);

	ret = c4iw_ref_send_wait(rdev, skb, wr_waitp, 0, wq->qid, __func__);
	if (ret)
		goto err_free_queue;

	pr_debug("%s srq %u eqid %u pdid %u queue va %p pa 0x%llx\n"
			" bar2_addr %p rqt addr 0x%x size %d\n",
			__func__, srq->idx, wq->qid, srq->pdid, wq->queue,
			(u64)virt_to_phys(wq->queue), wq->bar2_va,
			wq->rqt_hwaddr, wq->rqt_size);

	return 0;
err_free_queue:
	dma_free_coherent(&rdev->lldi.pdev->dev,
			  wq->memsize, wq->queue,
			dma_unmap_addr(wq, mapping));
err_free_rqtpool:
	c4iw_rqtpool_free(rdev, wq->rqt_hwaddr, wq->rqt_size);
err_free_pending_wrs:
	if (!user)
		kfree(wq->pending_wrs);
err_free_sw_rq:
	if (!user)
		kfree(wq->sw_rq);
err_put_qpid:
	c4iw_put_qpid(rdev, wq->qid, uctx);
err:
	return ret;
}

void c4iw_copy_wr_to_srq(struct t4_srq *srq, union t4_recv_wr *wqe, u8 len16)
{
	u64 *src, *dst;

	src = (u64 *)wqe;
	dst = (u64 *)((u8 *)srq->queue + srq->wq_pidx * T4_EQ_ENTRY_SIZE);
	while (len16) {
		*dst++ = *src++;
		if (dst >= (u64 *)&srq->queue[srq->size])
			dst = (u64 *)srq->queue;
		*dst++ = *src++;
		if (dst >= (u64 *)&srq->queue[srq->size])
			dst = (u64 *)srq->queue;
		len16--;
	}
}

int c4iw_create_srq(struct ib_srq *ib_srq, struct ib_srq_init_attr *attrs,
			       struct ib_udata *udata)
{
	struct ib_pd *pd = ib_srq->pd;
	struct c4iw_dev *rhp;
	struct c4iw_srq *srq = to_c4iw_srq(ib_srq);
	struct c4iw_pd *php;
	struct c4iw_create_srq_resp uresp;
	struct c4iw_ucontext *ucontext;
	struct c4iw_mm_entry *srq_key_mm, *srq_db_key_mm;
	int rqsize;
	int ret;
	int wr_len;

	pr_debug("%s ib_pd %p\n", __func__, pd);

	php = to_c4iw_pd(pd);
	rhp = php->rhp;

	if (!rhp->rdev.lldi.vr->srq.size)
		return -EINVAL;
	if (attrs->attr.max_wr > rhp->rdev.hw_queue.t4_max_rq_size)
		return -E2BIG;
	if (attrs->attr.max_sge > T4_MAX_RECV_SGE)
		return -E2BIG;

	/*
	 * SRQ RQT and RQ must be a power of 2 and at least 16 deep.
	 */
	rqsize = attrs->attr.max_wr + 1;
	rqsize = roundup_pow_of_two(max_t(u16, rqsize, 16));

	ucontext = rdma_udata_to_drv_context(udata, struct c4iw_ucontext,
					     ibucontext);
<<<<<<< HEAD

	srq = kzalloc(sizeof(*srq), GFP_KERNEL);
	if (!srq)
		return ERR_PTR(-ENOMEM);
=======
>>>>>>> 0ecfebd2

	srq->wr_waitp = c4iw_alloc_wr_wait(GFP_KERNEL);
	if (!srq->wr_waitp)
		return -ENOMEM;

	srq->idx = c4iw_alloc_srq_idx(&rhp->rdev);
	if (srq->idx < 0) {
		ret = -ENOMEM;
		goto err_free_wr_wait;
	}

	wr_len = sizeof(struct fw_ri_res_wr) + sizeof(struct fw_ri_res);
	srq->destroy_skb = alloc_skb(wr_len, GFP_KERNEL);
	if (!srq->destroy_skb) {
		ret = -ENOMEM;
		goto err_free_srq_idx;
	}

	srq->rhp = rhp;
	srq->pdid = php->pdid;

	srq->wq.size = rqsize;
	srq->wq.memsize =
		(rqsize + rhp->rdev.hw_queue.t4_eq_status_entries) *
		sizeof(*srq->wq.queue);
	if (ucontext)
		srq->wq.memsize = roundup(srq->wq.memsize, PAGE_SIZE);

	ret = alloc_srq_queue(srq, ucontext ? &ucontext->uctx :
			&rhp->rdev.uctx, srq->wr_waitp);
	if (ret)
		goto err_free_skb;
	attrs->attr.max_wr = rqsize - 1;

	if (CHELSIO_CHIP_VERSION(rhp->rdev.lldi.adapter_type) > CHELSIO_T6)
		srq->flags = T4_SRQ_LIMIT_SUPPORT;

	ret = xa_insert_irq(&rhp->qps, srq->wq.qid, srq, GFP_KERNEL);
	if (ret)
		goto err_free_queue;

	if (udata) {
		srq_key_mm = kmalloc(sizeof(*srq_key_mm), GFP_KERNEL);
		if (!srq_key_mm) {
			ret = -ENOMEM;
			goto err_remove_handle;
		}
		srq_db_key_mm = kmalloc(sizeof(*srq_db_key_mm), GFP_KERNEL);
		if (!srq_db_key_mm) {
			ret = -ENOMEM;
			goto err_free_srq_key_mm;
		}
		memset(&uresp, 0, sizeof(uresp));
		uresp.flags = srq->flags;
		uresp.qid_mask = rhp->rdev.qpmask;
		uresp.srqid = srq->wq.qid;
		uresp.srq_size = srq->wq.size;
		uresp.srq_memsize = srq->wq.memsize;
		uresp.rqt_abs_idx = srq->wq.rqt_abs_idx;
		spin_lock(&ucontext->mmap_lock);
		uresp.srq_key = ucontext->key;
		ucontext->key += PAGE_SIZE;
		uresp.srq_db_gts_key = ucontext->key;
		ucontext->key += PAGE_SIZE;
		spin_unlock(&ucontext->mmap_lock);
		ret = ib_copy_to_udata(udata, &uresp, sizeof(uresp));
		if (ret)
			goto err_free_srq_db_key_mm;
		srq_key_mm->key = uresp.srq_key;
		srq_key_mm->addr = virt_to_phys(srq->wq.queue);
		srq_key_mm->len = PAGE_ALIGN(srq->wq.memsize);
		insert_mmap(ucontext, srq_key_mm);
		srq_db_key_mm->key = uresp.srq_db_gts_key;
		srq_db_key_mm->addr = (u64)(unsigned long)srq->wq.bar2_pa;
		srq_db_key_mm->len = PAGE_SIZE;
		insert_mmap(ucontext, srq_db_key_mm);
	}

	pr_debug("%s srq qid %u idx %u size %u memsize %lu num_entries %u\n",
		 __func__, srq->wq.qid, srq->idx, srq->wq.size,
			(unsigned long)srq->wq.memsize, attrs->attr.max_wr);

	spin_lock_init(&srq->lock);
	return 0;

err_free_srq_db_key_mm:
	kfree(srq_db_key_mm);
err_free_srq_key_mm:
	kfree(srq_key_mm);
err_remove_handle:
	xa_erase_irq(&rhp->qps, srq->wq.qid);
err_free_queue:
	free_srq_queue(srq, ucontext ? &ucontext->uctx : &rhp->rdev.uctx,
		       srq->wr_waitp);
err_free_skb:
	kfree_skb(srq->destroy_skb);
err_free_srq_idx:
	c4iw_free_srq_idx(&rhp->rdev, srq->idx);
err_free_wr_wait:
	c4iw_put_wr_wait(srq->wr_waitp);
	return ret;
}

void c4iw_destroy_srq(struct ib_srq *ibsrq, struct ib_udata *udata)
{
	struct c4iw_dev *rhp;
	struct c4iw_srq *srq;
	struct c4iw_ucontext *ucontext;

	srq = to_c4iw_srq(ibsrq);
	rhp = srq->rhp;

	pr_debug("%s id %d\n", __func__, srq->wq.qid);

	xa_erase_irq(&rhp->qps, srq->wq.qid);
	ucontext = rdma_udata_to_drv_context(udata, struct c4iw_ucontext,
					     ibucontext);
	free_srq_queue(srq, ucontext ? &ucontext->uctx : &rhp->rdev.uctx,
		       srq->wr_waitp);
	c4iw_free_srq_idx(&rhp->rdev, srq->idx);
	c4iw_put_wr_wait(srq->wr_waitp);
}<|MERGE_RESOLUTION|>--- conflicted
+++ resolved
@@ -2717,13 +2717,6 @@
 
 	ucontext = rdma_udata_to_drv_context(udata, struct c4iw_ucontext,
 					     ibucontext);
-<<<<<<< HEAD
-
-	srq = kzalloc(sizeof(*srq), GFP_KERNEL);
-	if (!srq)
-		return ERR_PTR(-ENOMEM);
-=======
->>>>>>> 0ecfebd2
 
 	srq->wr_waitp = c4iw_alloc_wr_wait(GFP_KERNEL);
 	if (!srq->wr_waitp)
