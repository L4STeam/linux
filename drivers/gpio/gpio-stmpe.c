--- conflicted
+++ resolved
@@ -271,12 +271,8 @@
 	return IRQ_HANDLED;
 }
 
-<<<<<<< HEAD
 int stmpe_gpio_irq_map(struct irq_domain *d, unsigned int virq,
 		       irq_hw_number_t hwirq)
-=======
-static int stmpe_gpio_irq_init(struct stmpe_gpio *stmpe_gpio)
->>>>>>> 92e9e6d1
 {
 	struct stmpe_gpio *stmpe_gpio = d->host_data;
 
@@ -311,7 +307,7 @@
 	.xlate = irq_domain_xlate_twocell,
 };
 
-static int __devinit stmpe_gpio_irq_init(struct stmpe_gpio *stmpe_gpio)
+static int stmpe_gpio_irq_init(struct stmpe_gpio *stmpe_gpio)
 {
 	int base = stmpe_gpio->irq_base;
 
