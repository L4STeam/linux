/*
 * Memory Migration functionality - linux/mm/migrate.c
 *
 * Copyright (C) 2006 Silicon Graphics, Inc., Christoph Lameter
 *
 * Page migration was first developed in the context of the memory hotplug
 * project. The main authors of the migration code are:
 *
 * IWAMOTO Toshihiro <iwamoto@valinux.co.jp>
 * Hirokazu Takahashi <taka@valinux.co.jp>
 * Dave Hansen <haveblue@us.ibm.com>
 * Christoph Lameter
 */

#include <linux/migrate.h>
#include <linux/export.h>
#include <linux/swap.h>
#include <linux/swapops.h>
#include <linux/pagemap.h>
#include <linux/buffer_head.h>
#include <linux/mm_inline.h>
#include <linux/nsproxy.h>
#include <linux/pagevec.h>
#include <linux/ksm.h>
#include <linux/rmap.h>
#include <linux/topology.h>
#include <linux/cpu.h>
#include <linux/cpuset.h>
#include <linux/writeback.h>
#include <linux/mempolicy.h>
#include <linux/vmalloc.h>
#include <linux/security.h>
#include <linux/backing-dev.h>
#include <linux/compaction.h>
#include <linux/syscalls.h>
#include <linux/hugetlb.h>
#include <linux/hugetlb_cgroup.h>
#include <linux/gfp.h>
#include <linux/pfn_t.h>
#include <linux/memremap.h>
#include <linux/userfaultfd_k.h>
#include <linux/balloon_compaction.h>
#include <linux/mmu_notifier.h>
#include <linux/page_idle.h>
#include <linux/page_owner.h>
#include <linux/sched/mm.h>
#include <linux/ptrace.h>

#include <asm/tlbflush.h>

#define CREATE_TRACE_POINTS
#include <trace/events/migrate.h>

#include "internal.h"

/*
 * migrate_prep() needs to be called before we start compiling a list of pages
 * to be migrated using isolate_lru_page(). If scheduling work on other CPUs is
 * undesirable, use migrate_prep_local()
 */
int migrate_prep(void)
{
	/*
	 * Clear the LRU lists so pages can be isolated.
	 * Note that pages may be moved off the LRU after we have
	 * drained them. Those pages will fail to migrate like other
	 * pages that may be busy.
	 */
	lru_add_drain_all();

	return 0;
}

/* Do the necessary work of migrate_prep but not if it involves other CPUs */
int migrate_prep_local(void)
{
	lru_add_drain();

	return 0;
}

int isolate_movable_page(struct page *page, isolate_mode_t mode)
{
	struct address_space *mapping;

	/*
	 * Avoid burning cycles with pages that are yet under __free_pages(),
	 * or just got freed under us.
	 *
	 * In case we 'win' a race for a movable page being freed under us and
	 * raise its refcount preventing __free_pages() from doing its job
	 * the put_page() at the end of this block will take care of
	 * release this page, thus avoiding a nasty leakage.
	 */
	if (unlikely(!get_page_unless_zero(page)))
		goto out;

	/*
	 * Check PageMovable before holding a PG_lock because page's owner
	 * assumes anybody doesn't touch PG_lock of newly allocated page
	 * so unconditionally grapping the lock ruins page's owner side.
	 */
	if (unlikely(!__PageMovable(page)))
		goto out_putpage;
	/*
	 * As movable pages are not isolated from LRU lists, concurrent
	 * compaction threads can race against page migration functions
	 * as well as race against the releasing a page.
	 *
	 * In order to avoid having an already isolated movable page
	 * being (wrongly) re-isolated while it is under migration,
	 * or to avoid attempting to isolate pages being released,
	 * lets be sure we have the page lock
	 * before proceeding with the movable page isolation steps.
	 */
	if (unlikely(!trylock_page(page)))
		goto out_putpage;

	if (!PageMovable(page) || PageIsolated(page))
		goto out_no_isolated;

	mapping = page_mapping(page);
	VM_BUG_ON_PAGE(!mapping, page);

	if (!mapping->a_ops->isolate_page(page, mode))
		goto out_no_isolated;

	/* Driver shouldn't use PG_isolated bit of page->flags */
	WARN_ON_ONCE(PageIsolated(page));
	__SetPageIsolated(page);
	unlock_page(page);

	return 0;

out_no_isolated:
	unlock_page(page);
out_putpage:
	put_page(page);
out:
	return -EBUSY;
}

/* It should be called on page which is PG_movable */
void putback_movable_page(struct page *page)
{
	struct address_space *mapping;

	VM_BUG_ON_PAGE(!PageLocked(page), page);
	VM_BUG_ON_PAGE(!PageMovable(page), page);
	VM_BUG_ON_PAGE(!PageIsolated(page), page);

	mapping = page_mapping(page);
	mapping->a_ops->putback_page(page);
	__ClearPageIsolated(page);
}

/*
 * Put previously isolated pages back onto the appropriate lists
 * from where they were once taken off for compaction/migration.
 *
 * This function shall be used whenever the isolated pageset has been
 * built from lru, balloon, hugetlbfs page. See isolate_migratepages_range()
 * and isolate_huge_page().
 */
void putback_movable_pages(struct list_head *l)
{
	struct page *page;
	struct page *page2;

	list_for_each_entry_safe(page, page2, l, lru) {
		if (unlikely(PageHuge(page))) {
			putback_active_hugepage(page);
			continue;
		}
		list_del(&page->lru);
		/*
		 * We isolated non-lru movable page so here we can use
		 * __PageMovable because LRU page's mapping cannot have
		 * PAGE_MAPPING_MOVABLE.
		 */
		if (unlikely(__PageMovable(page))) {
			VM_BUG_ON_PAGE(!PageIsolated(page), page);
			lock_page(page);
			if (PageMovable(page))
				putback_movable_page(page);
			else
				__ClearPageIsolated(page);
			unlock_page(page);
			put_page(page);
		} else {
			mod_node_page_state(page_pgdat(page), NR_ISOLATED_ANON +
					page_is_file_cache(page), -hpage_nr_pages(page));
			putback_lru_page(page);
		}
	}
}

/*
 * Restore a potential migration pte to a working pte entry
 */
static bool remove_migration_pte(struct page *page, struct vm_area_struct *vma,
				 unsigned long addr, void *old)
{
	struct page_vma_mapped_walk pvmw = {
		.page = old,
		.vma = vma,
		.address = addr,
		.flags = PVMW_SYNC | PVMW_MIGRATION,
	};
	struct page *new;
	pte_t pte;
	swp_entry_t entry;

	VM_BUG_ON_PAGE(PageTail(page), page);
	while (page_vma_mapped_walk(&pvmw)) {
		if (PageKsm(page))
			new = page;
		else
			new = page - pvmw.page->index +
				linear_page_index(vma, pvmw.address);

#ifdef CONFIG_ARCH_ENABLE_THP_MIGRATION
		/* PMD-mapped THP migration entry */
		if (!pvmw.pte) {
			VM_BUG_ON_PAGE(PageHuge(page) || !PageTransCompound(page), page);
			remove_migration_pmd(&pvmw, new);
			continue;
		}
#endif

		get_page(new);
		pte = pte_mkold(mk_pte(new, READ_ONCE(vma->vm_page_prot)));
		if (pte_swp_soft_dirty(*pvmw.pte))
			pte = pte_mksoft_dirty(pte);

		/*
		 * Recheck VMA as permissions can change since migration started
		 */
		entry = pte_to_swp_entry(*pvmw.pte);
		if (is_write_migration_entry(entry))
			pte = maybe_mkwrite(pte, vma);

<<<<<<< HEAD
		flush_dcache_page(new);
=======
		if (unlikely(is_zone_device_page(new))) {
			if (is_device_private_page(new)) {
				entry = make_device_private_entry(new, pte_write(pte));
				pte = swp_entry_to_pte(entry);
			} else if (is_device_public_page(new)) {
				pte = pte_mkdevmap(pte);
				flush_dcache_page(new);
			}
		} else
			flush_dcache_page(new);

>>>>>>> bb176f67
#ifdef CONFIG_HUGETLB_PAGE
		if (PageHuge(new)) {
			pte = pte_mkhuge(pte);
			pte = arch_make_huge_pte(pte, vma, new, 0);
			set_huge_pte_at(vma->vm_mm, pvmw.address, pvmw.pte, pte);
			if (PageAnon(new))
				hugepage_add_anon_rmap(new, vma, pvmw.address);
			else
				page_dup_rmap(new, true);
		} else
#endif
		{
			set_pte_at(vma->vm_mm, pvmw.address, pvmw.pte, pte);

			if (PageAnon(new))
				page_add_anon_rmap(new, vma, pvmw.address, false);
			else
				page_add_file_rmap(new, false);
		}
		if (vma->vm_flags & VM_LOCKED && !PageTransCompound(new))
			mlock_vma_page(new);

		/* No need to invalidate - it was non-present before */
		update_mmu_cache(vma, pvmw.address, pvmw.pte);
	}

	return true;
}

/*
 * Get rid of all migration entries and replace them by
 * references to the indicated page.
 */
void remove_migration_ptes(struct page *old, struct page *new, bool locked)
{
	struct rmap_walk_control rwc = {
		.rmap_one = remove_migration_pte,
		.arg = old,
	};

	if (locked)
		rmap_walk_locked(new, &rwc);
	else
		rmap_walk(new, &rwc);
}

/*
 * Something used the pte of a page under migration. We need to
 * get to the page and wait until migration is finished.
 * When we return from this function the fault will be retried.
 */
void __migration_entry_wait(struct mm_struct *mm, pte_t *ptep,
				spinlock_t *ptl)
{
	pte_t pte;
	swp_entry_t entry;
	struct page *page;

	spin_lock(ptl);
	pte = *ptep;
	if (!is_swap_pte(pte))
		goto out;

	entry = pte_to_swp_entry(pte);
	if (!is_migration_entry(entry))
		goto out;

	page = migration_entry_to_page(entry);

	/*
	 * Once radix-tree replacement of page migration started, page_count
	 * *must* be zero. And, we don't want to call wait_on_page_locked()
	 * against a page without get_page().
	 * So, we use get_page_unless_zero(), here. Even failed, page fault
	 * will occur again.
	 */
	if (!get_page_unless_zero(page))
		goto out;
	pte_unmap_unlock(ptep, ptl);
	wait_on_page_locked(page);
	put_page(page);
	return;
out:
	pte_unmap_unlock(ptep, ptl);
}

void migration_entry_wait(struct mm_struct *mm, pmd_t *pmd,
				unsigned long address)
{
	spinlock_t *ptl = pte_lockptr(mm, pmd);
	pte_t *ptep = pte_offset_map(pmd, address);
	__migration_entry_wait(mm, ptep, ptl);
}

void migration_entry_wait_huge(struct vm_area_struct *vma,
		struct mm_struct *mm, pte_t *pte)
{
	spinlock_t *ptl = huge_pte_lockptr(hstate_vma(vma), mm, pte);
	__migration_entry_wait(mm, pte, ptl);
}

#ifdef CONFIG_ARCH_ENABLE_THP_MIGRATION
void pmd_migration_entry_wait(struct mm_struct *mm, pmd_t *pmd)
{
	spinlock_t *ptl;
	struct page *page;

	ptl = pmd_lock(mm, pmd);
	if (!is_pmd_migration_entry(*pmd))
		goto unlock;
	page = migration_entry_to_page(pmd_to_swp_entry(*pmd));
	if (!get_page_unless_zero(page))
		goto unlock;
	spin_unlock(ptl);
	wait_on_page_locked(page);
	put_page(page);
	return;
unlock:
	spin_unlock(ptl);
}
#endif

#ifdef CONFIG_BLOCK
/* Returns true if all buffers are successfully locked */
static bool buffer_migrate_lock_buffers(struct buffer_head *head,
							enum migrate_mode mode)
{
	struct buffer_head *bh = head;

	/* Simple case, sync compaction */
	if (mode != MIGRATE_ASYNC) {
		do {
			get_bh(bh);
			lock_buffer(bh);
			bh = bh->b_this_page;

		} while (bh != head);

		return true;
	}

	/* async case, we cannot block on lock_buffer so use trylock_buffer */
	do {
		get_bh(bh);
		if (!trylock_buffer(bh)) {
			/*
			 * We failed to lock the buffer and cannot stall in
			 * async migration. Release the taken locks
			 */
			struct buffer_head *failed_bh = bh;
			put_bh(failed_bh);
			bh = head;
			while (bh != failed_bh) {
				unlock_buffer(bh);
				put_bh(bh);
				bh = bh->b_this_page;
			}
			return false;
		}

		bh = bh->b_this_page;
	} while (bh != head);
	return true;
}
#else
static inline bool buffer_migrate_lock_buffers(struct buffer_head *head,
							enum migrate_mode mode)
{
	return true;
}
#endif /* CONFIG_BLOCK */

/*
 * Replace the page in the mapping.
 *
 * The number of remaining references must be:
 * 1 for anonymous pages without a mapping
 * 2 for pages with a mapping
 * 3 for pages with a mapping and PagePrivate/PagePrivate2 set.
 */
int migrate_page_move_mapping(struct address_space *mapping,
		struct page *newpage, struct page *page,
		struct buffer_head *head, enum migrate_mode mode,
		int extra_count)
{
	struct zone *oldzone, *newzone;
	int dirty;
	int expected_count = 1 + extra_count;
	void **pslot;

	/*
	 * Device public or private pages have an extra refcount as they are
	 * ZONE_DEVICE pages.
	 */
	expected_count += is_device_private_page(page);
	expected_count += is_device_public_page(page);

	if (!mapping) {
		/* Anonymous page without mapping */
		if (page_count(page) != expected_count)
			return -EAGAIN;

		/* No turning back from here */
		newpage->index = page->index;
		newpage->mapping = page->mapping;
		if (PageSwapBacked(page))
			__SetPageSwapBacked(newpage);

		return MIGRATEPAGE_SUCCESS;
	}

	oldzone = page_zone(page);
	newzone = page_zone(newpage);

	spin_lock_irq(&mapping->tree_lock);

	pslot = radix_tree_lookup_slot(&mapping->page_tree,
 					page_index(page));

	expected_count += 1 + page_has_private(page);
	if (page_count(page) != expected_count ||
		radix_tree_deref_slot_protected(pslot, &mapping->tree_lock) != page) {
		spin_unlock_irq(&mapping->tree_lock);
		return -EAGAIN;
	}

	if (!page_ref_freeze(page, expected_count)) {
		spin_unlock_irq(&mapping->tree_lock);
		return -EAGAIN;
	}

	/*
	 * In the async migration case of moving a page with buffers, lock the
	 * buffers using trylock before the mapping is moved. If the mapping
	 * was moved, we later failed to lock the buffers and could not move
	 * the mapping back due to an elevated page count, we would have to
	 * block waiting on other references to be dropped.
	 */
	if (mode == MIGRATE_ASYNC && head &&
			!buffer_migrate_lock_buffers(head, mode)) {
		page_ref_unfreeze(page, expected_count);
		spin_unlock_irq(&mapping->tree_lock);
		return -EAGAIN;
	}

	/*
	 * Now we know that no one else is looking at the page:
	 * no turning back from here.
	 */
	newpage->index = page->index;
	newpage->mapping = page->mapping;
	get_page(newpage);	/* add cache reference */
	if (PageSwapBacked(page)) {
		__SetPageSwapBacked(newpage);
		if (PageSwapCache(page)) {
			SetPageSwapCache(newpage);
			set_page_private(newpage, page_private(page));
		}
	} else {
		VM_BUG_ON_PAGE(PageSwapCache(page), page);
	}

	/* Move dirty while page refs frozen and newpage not yet exposed */
	dirty = PageDirty(page);
	if (dirty) {
		ClearPageDirty(page);
		SetPageDirty(newpage);
	}

	radix_tree_replace_slot(&mapping->page_tree, pslot, newpage);

	/*
	 * Drop cache reference from old page by unfreezing
	 * to one less reference.
	 * We know this isn't the last reference.
	 */
	page_ref_unfreeze(page, expected_count - 1);

	spin_unlock(&mapping->tree_lock);
	/* Leave irq disabled to prevent preemption while updating stats */

	/*
	 * If moved to a different zone then also account
	 * the page for that zone. Other VM counters will be
	 * taken care of when we establish references to the
	 * new page and drop references to the old page.
	 *
	 * Note that anonymous pages are accounted for
	 * via NR_FILE_PAGES and NR_ANON_MAPPED if they
	 * are mapped to swap space.
	 */
	if (newzone != oldzone) {
		__dec_node_state(oldzone->zone_pgdat, NR_FILE_PAGES);
		__inc_node_state(newzone->zone_pgdat, NR_FILE_PAGES);
		if (PageSwapBacked(page) && !PageSwapCache(page)) {
			__dec_node_state(oldzone->zone_pgdat, NR_SHMEM);
			__inc_node_state(newzone->zone_pgdat, NR_SHMEM);
		}
		if (dirty && mapping_cap_account_dirty(mapping)) {
			__dec_node_state(oldzone->zone_pgdat, NR_FILE_DIRTY);
			__dec_zone_state(oldzone, NR_ZONE_WRITE_PENDING);
			__inc_node_state(newzone->zone_pgdat, NR_FILE_DIRTY);
			__inc_zone_state(newzone, NR_ZONE_WRITE_PENDING);
		}
	}
	local_irq_enable();

	return MIGRATEPAGE_SUCCESS;
}
EXPORT_SYMBOL(migrate_page_move_mapping);

/*
 * The expected number of remaining references is the same as that
 * of migrate_page_move_mapping().
 */
int migrate_huge_page_move_mapping(struct address_space *mapping,
				   struct page *newpage, struct page *page)
{
	int expected_count;
	void **pslot;

	spin_lock_irq(&mapping->tree_lock);

	pslot = radix_tree_lookup_slot(&mapping->page_tree,
					page_index(page));

	expected_count = 2 + page_has_private(page);
	if (page_count(page) != expected_count ||
		radix_tree_deref_slot_protected(pslot, &mapping->tree_lock) != page) {
		spin_unlock_irq(&mapping->tree_lock);
		return -EAGAIN;
	}

	if (!page_ref_freeze(page, expected_count)) {
		spin_unlock_irq(&mapping->tree_lock);
		return -EAGAIN;
	}

	newpage->index = page->index;
	newpage->mapping = page->mapping;

	get_page(newpage);

	radix_tree_replace_slot(&mapping->page_tree, pslot, newpage);

	page_ref_unfreeze(page, expected_count - 1);

	spin_unlock_irq(&mapping->tree_lock);

	return MIGRATEPAGE_SUCCESS;
}

/*
 * Gigantic pages are so large that we do not guarantee that page++ pointer
 * arithmetic will work across the entire page.  We need something more
 * specialized.
 */
static void __copy_gigantic_page(struct page *dst, struct page *src,
				int nr_pages)
{
	int i;
	struct page *dst_base = dst;
	struct page *src_base = src;

	for (i = 0; i < nr_pages; ) {
		cond_resched();
		copy_highpage(dst, src);

		i++;
		dst = mem_map_next(dst, dst_base, i);
		src = mem_map_next(src, src_base, i);
	}
}

static void copy_huge_page(struct page *dst, struct page *src)
{
	int i;
	int nr_pages;

	if (PageHuge(src)) {
		/* hugetlbfs page */
		struct hstate *h = page_hstate(src);
		nr_pages = pages_per_huge_page(h);

		if (unlikely(nr_pages > MAX_ORDER_NR_PAGES)) {
			__copy_gigantic_page(dst, src, nr_pages);
			return;
		}
	} else {
		/* thp page */
		BUG_ON(!PageTransHuge(src));
		nr_pages = hpage_nr_pages(src);
	}

	for (i = 0; i < nr_pages; i++) {
		cond_resched();
		copy_highpage(dst + i, src + i);
	}
}

/*
 * Copy the page to its new location
 */
void migrate_page_states(struct page *newpage, struct page *page)
{
	int cpupid;

	if (PageError(page))
		SetPageError(newpage);
	if (PageReferenced(page))
		SetPageReferenced(newpage);
	if (PageUptodate(page))
		SetPageUptodate(newpage);
	if (TestClearPageActive(page)) {
		VM_BUG_ON_PAGE(PageUnevictable(page), page);
		SetPageActive(newpage);
	} else if (TestClearPageUnevictable(page))
		SetPageUnevictable(newpage);
	if (PageChecked(page))
		SetPageChecked(newpage);
	if (PageMappedToDisk(page))
		SetPageMappedToDisk(newpage);

	/* Move dirty on pages not done by migrate_page_move_mapping() */
	if (PageDirty(page))
		SetPageDirty(newpage);

	if (page_is_young(page))
		set_page_young(newpage);
	if (page_is_idle(page))
		set_page_idle(newpage);

	/*
	 * Copy NUMA information to the new page, to prevent over-eager
	 * future migrations of this same page.
	 */
	cpupid = page_cpupid_xchg_last(page, -1);
	page_cpupid_xchg_last(newpage, cpupid);

	ksm_migrate_page(newpage, page);
	/*
	 * Please do not reorder this without considering how mm/ksm.c's
	 * get_ksm_page() depends upon ksm_migrate_page() and PageSwapCache().
	 */
	if (PageSwapCache(page))
		ClearPageSwapCache(page);
	ClearPagePrivate(page);
	set_page_private(page, 0);

	/*
	 * If any waiters have accumulated on the new page then
	 * wake them up.
	 */
	if (PageWriteback(newpage))
		end_page_writeback(newpage);

	copy_page_owner(page, newpage);

	mem_cgroup_migrate(page, newpage);
}
EXPORT_SYMBOL(migrate_page_states);

void migrate_page_copy(struct page *newpage, struct page *page)
{
	if (PageHuge(page) || PageTransHuge(page))
		copy_huge_page(newpage, page);
	else
		copy_highpage(newpage, page);

	migrate_page_states(newpage, page);
}
EXPORT_SYMBOL(migrate_page_copy);

/************************************************************
 *                    Migration functions
 ***********************************************************/

/*
 * Common logic to directly migrate a single LRU page suitable for
 * pages that do not use PagePrivate/PagePrivate2.
 *
 * Pages are locked upon entry and exit.
 */
int migrate_page(struct address_space *mapping,
		struct page *newpage, struct page *page,
		enum migrate_mode mode)
{
	int rc;

	BUG_ON(PageWriteback(page));	/* Writeback must be complete */

	rc = migrate_page_move_mapping(mapping, newpage, page, NULL, mode, 0);

	if (rc != MIGRATEPAGE_SUCCESS)
		return rc;

	if (mode != MIGRATE_SYNC_NO_COPY)
		migrate_page_copy(newpage, page);
	else
		migrate_page_states(newpage, page);
	return MIGRATEPAGE_SUCCESS;
}
EXPORT_SYMBOL(migrate_page);

#ifdef CONFIG_BLOCK
/*
 * Migration function for pages with buffers. This function can only be used
 * if the underlying filesystem guarantees that no other references to "page"
 * exist.
 */
int buffer_migrate_page(struct address_space *mapping,
		struct page *newpage, struct page *page, enum migrate_mode mode)
{
	struct buffer_head *bh, *head;
	int rc;

	if (!page_has_buffers(page))
		return migrate_page(mapping, newpage, page, mode);

	head = page_buffers(page);

	rc = migrate_page_move_mapping(mapping, newpage, page, head, mode, 0);

	if (rc != MIGRATEPAGE_SUCCESS)
		return rc;

	/*
	 * In the async case, migrate_page_move_mapping locked the buffers
	 * with an IRQ-safe spinlock held. In the sync case, the buffers
	 * need to be locked now
	 */
	if (mode != MIGRATE_ASYNC)
		BUG_ON(!buffer_migrate_lock_buffers(head, mode));

	ClearPagePrivate(page);
	set_page_private(newpage, page_private(page));
	set_page_private(page, 0);
	put_page(page);
	get_page(newpage);

	bh = head;
	do {
		set_bh_page(bh, newpage, bh_offset(bh));
		bh = bh->b_this_page;

	} while (bh != head);

	SetPagePrivate(newpage);

	if (mode != MIGRATE_SYNC_NO_COPY)
		migrate_page_copy(newpage, page);
	else
		migrate_page_states(newpage, page);

	bh = head;
	do {
		unlock_buffer(bh);
		put_bh(bh);
		bh = bh->b_this_page;

	} while (bh != head);

	return MIGRATEPAGE_SUCCESS;
}
EXPORT_SYMBOL(buffer_migrate_page);
#endif

/*
 * Writeback a page to clean the dirty state
 */
static int writeout(struct address_space *mapping, struct page *page)
{
	struct writeback_control wbc = {
		.sync_mode = WB_SYNC_NONE,
		.nr_to_write = 1,
		.range_start = 0,
		.range_end = LLONG_MAX,
		.for_reclaim = 1
	};
	int rc;

	if (!mapping->a_ops->writepage)
		/* No write method for the address space */
		return -EINVAL;

	if (!clear_page_dirty_for_io(page))
		/* Someone else already triggered a write */
		return -EAGAIN;

	/*
	 * A dirty page may imply that the underlying filesystem has
	 * the page on some queue. So the page must be clean for
	 * migration. Writeout may mean we loose the lock and the
	 * page state is no longer what we checked for earlier.
	 * At this point we know that the migration attempt cannot
	 * be successful.
	 */
	remove_migration_ptes(page, page, false);

	rc = mapping->a_ops->writepage(page, &wbc);

	if (rc != AOP_WRITEPAGE_ACTIVATE)
		/* unlocked. Relock */
		lock_page(page);

	return (rc < 0) ? -EIO : -EAGAIN;
}

/*
 * Default handling if a filesystem does not provide a migration function.
 */
static int fallback_migrate_page(struct address_space *mapping,
	struct page *newpage, struct page *page, enum migrate_mode mode)
{
	if (PageDirty(page)) {
		/* Only writeback pages in full synchronous migration */
		switch (mode) {
		case MIGRATE_SYNC:
		case MIGRATE_SYNC_NO_COPY:
			break;
		default:
			return -EBUSY;
		}
		return writeout(mapping, page);
	}

	/*
	 * Buffers may be managed in a filesystem specific way.
	 * We must have no buffers or drop them.
	 */
	if (page_has_private(page) &&
	    !try_to_release_page(page, GFP_KERNEL))
		return -EAGAIN;

	return migrate_page(mapping, newpage, page, mode);
}

/*
 * Move a page to a newly allocated page
 * The page is locked and all ptes have been successfully removed.
 *
 * The new page will have replaced the old page if this function
 * is successful.
 *
 * Return value:
 *   < 0 - error code
 *  MIGRATEPAGE_SUCCESS - success
 */
static int move_to_new_page(struct page *newpage, struct page *page,
				enum migrate_mode mode)
{
	struct address_space *mapping;
	int rc = -EAGAIN;
	bool is_lru = !__PageMovable(page);

	VM_BUG_ON_PAGE(!PageLocked(page), page);
	VM_BUG_ON_PAGE(!PageLocked(newpage), newpage);

	mapping = page_mapping(page);

	if (likely(is_lru)) {
		if (!mapping)
			rc = migrate_page(mapping, newpage, page, mode);
		else if (mapping->a_ops->migratepage)
			/*
			 * Most pages have a mapping and most filesystems
			 * provide a migratepage callback. Anonymous pages
			 * are part of swap space which also has its own
			 * migratepage callback. This is the most common path
			 * for page migration.
			 */
			rc = mapping->a_ops->migratepage(mapping, newpage,
							page, mode);
		else
			rc = fallback_migrate_page(mapping, newpage,
							page, mode);
	} else {
		/*
		 * In case of non-lru page, it could be released after
		 * isolation step. In that case, we shouldn't try migration.
		 */
		VM_BUG_ON_PAGE(!PageIsolated(page), page);
		if (!PageMovable(page)) {
			rc = MIGRATEPAGE_SUCCESS;
			__ClearPageIsolated(page);
			goto out;
		}

		rc = mapping->a_ops->migratepage(mapping, newpage,
						page, mode);
		WARN_ON_ONCE(rc == MIGRATEPAGE_SUCCESS &&
			!PageIsolated(page));
	}

	/*
	 * When successful, old pagecache page->mapping must be cleared before
	 * page is freed; but stats require that PageAnon be left as PageAnon.
	 */
	if (rc == MIGRATEPAGE_SUCCESS) {
		if (__PageMovable(page)) {
			VM_BUG_ON_PAGE(!PageIsolated(page), page);

			/*
			 * We clear PG_movable under page_lock so any compactor
			 * cannot try to migrate this page.
			 */
			__ClearPageIsolated(page);
		}

		/*
		 * Anonymous and movable page->mapping will be cleard by
		 * free_pages_prepare so don't reset it here for keeping
		 * the type to work PageAnon, for example.
		 */
		if (!PageMappingFlags(page))
			page->mapping = NULL;
	}
out:
	return rc;
}

static int __unmap_and_move(struct page *page, struct page *newpage,
				int force, enum migrate_mode mode)
{
	int rc = -EAGAIN;
	int page_was_mapped = 0;
	struct anon_vma *anon_vma = NULL;
	bool is_lru = !__PageMovable(page);

	if (!trylock_page(page)) {
		if (!force || mode == MIGRATE_ASYNC)
			goto out;

		/*
		 * It's not safe for direct compaction to call lock_page.
		 * For example, during page readahead pages are added locked
		 * to the LRU. Later, when the IO completes the pages are
		 * marked uptodate and unlocked. However, the queueing
		 * could be merging multiple pages for one bio (e.g.
		 * mpage_readpages). If an allocation happens for the
		 * second or third page, the process can end up locking
		 * the same page twice and deadlocking. Rather than
		 * trying to be clever about what pages can be locked,
		 * avoid the use of lock_page for direct compaction
		 * altogether.
		 */
		if (current->flags & PF_MEMALLOC)
			goto out;

		lock_page(page);
	}

	if (PageWriteback(page)) {
		/*
		 * Only in the case of a full synchronous migration is it
		 * necessary to wait for PageWriteback. In the async case,
		 * the retry loop is too short and in the sync-light case,
		 * the overhead of stalling is too much
		 */
		switch (mode) {
		case MIGRATE_SYNC:
		case MIGRATE_SYNC_NO_COPY:
			break;
		default:
			rc = -EBUSY;
			goto out_unlock;
		}
		if (!force)
			goto out_unlock;
		wait_on_page_writeback(page);
	}

	/*
	 * By try_to_unmap(), page->mapcount goes down to 0 here. In this case,
	 * we cannot notice that anon_vma is freed while we migrates a page.
	 * This get_anon_vma() delays freeing anon_vma pointer until the end
	 * of migration. File cache pages are no problem because of page_lock()
	 * File Caches may use write_page() or lock_page() in migration, then,
	 * just care Anon page here.
	 *
	 * Only page_get_anon_vma() understands the subtleties of
	 * getting a hold on an anon_vma from outside one of its mms.
	 * But if we cannot get anon_vma, then we won't need it anyway,
	 * because that implies that the anon page is no longer mapped
	 * (and cannot be remapped so long as we hold the page lock).
	 */
	if (PageAnon(page) && !PageKsm(page))
		anon_vma = page_get_anon_vma(page);

	/*
	 * Block others from accessing the new page when we get around to
	 * establishing additional references. We are usually the only one
	 * holding a reference to newpage at this point. We used to have a BUG
	 * here if trylock_page(newpage) fails, but would like to allow for
	 * cases where there might be a race with the previous use of newpage.
	 * This is much like races on refcount of oldpage: just don't BUG().
	 */
	if (unlikely(!trylock_page(newpage)))
		goto out_unlock;

	if (unlikely(!is_lru)) {
		rc = move_to_new_page(newpage, page, mode);
		goto out_unlock_both;
	}

	/*
	 * Corner case handling:
	 * 1. When a new swap-cache page is read into, it is added to the LRU
	 * and treated as swapcache but it has no rmap yet.
	 * Calling try_to_unmap() against a page->mapping==NULL page will
	 * trigger a BUG.  So handle it here.
	 * 2. An orphaned page (see truncate_complete_page) might have
	 * fs-private metadata. The page can be picked up due to memory
	 * offlining.  Everywhere else except page reclaim, the page is
	 * invisible to the vm, so the page can not be migrated.  So try to
	 * free the metadata, so the page can be freed.
	 */
	if (!page->mapping) {
		VM_BUG_ON_PAGE(PageAnon(page), page);
		if (page_has_private(page)) {
			try_to_free_buffers(page);
			goto out_unlock_both;
		}
	} else if (page_mapped(page)) {
		/* Establish migration ptes */
		VM_BUG_ON_PAGE(PageAnon(page) && !PageKsm(page) && !anon_vma,
				page);
		try_to_unmap(page,
			TTU_MIGRATION|TTU_IGNORE_MLOCK|TTU_IGNORE_ACCESS);
		page_was_mapped = 1;
	}

	if (!page_mapped(page))
		rc = move_to_new_page(newpage, page, mode);

	if (page_was_mapped)
		remove_migration_ptes(page,
			rc == MIGRATEPAGE_SUCCESS ? newpage : page, false);

out_unlock_both:
	unlock_page(newpage);
out_unlock:
	/* Drop an anon_vma reference if we took one */
	if (anon_vma)
		put_anon_vma(anon_vma);
	unlock_page(page);
out:
	/*
	 * If migration is successful, decrease refcount of the newpage
	 * which will not free the page because new page owner increased
	 * refcounter. As well, if it is LRU page, add the page to LRU
	 * list in here.
	 */
	if (rc == MIGRATEPAGE_SUCCESS) {
		if (unlikely(__PageMovable(newpage)))
			put_page(newpage);
		else
			putback_lru_page(newpage);
	}

	return rc;
}

/*
 * gcc 4.7 and 4.8 on arm get an ICEs when inlining unmap_and_move().  Work
 * around it.
 */
#if (GCC_VERSION >= 40700 && GCC_VERSION < 40900) && defined(CONFIG_ARM)
#define ICE_noinline noinline
#else
#define ICE_noinline
#endif

/*
 * Obtain the lock on page, remove all ptes and migrate the page
 * to the newly allocated page in newpage.
 */
static ICE_noinline int unmap_and_move(new_page_t get_new_page,
				   free_page_t put_new_page,
				   unsigned long private, struct page *page,
				   int force, enum migrate_mode mode,
				   enum migrate_reason reason)
{
	int rc = MIGRATEPAGE_SUCCESS;
	int *result = NULL;
	struct page *newpage;

	newpage = get_new_page(page, private, &result);
	if (!newpage)
		return -ENOMEM;

	if (page_count(page) == 1) {
		/* page was freed from under us. So we are done. */
		ClearPageActive(page);
		ClearPageUnevictable(page);
		if (unlikely(__PageMovable(page))) {
			lock_page(page);
			if (!PageMovable(page))
				__ClearPageIsolated(page);
			unlock_page(page);
		}
		if (put_new_page)
			put_new_page(newpage, private);
		else
			put_page(newpage);
		goto out;
	}

	if (unlikely(PageTransHuge(page) && !PageTransHuge(newpage))) {
		lock_page(page);
		rc = split_huge_page(page);
		unlock_page(page);
		if (rc)
			goto out;
	}

	rc = __unmap_and_move(page, newpage, force, mode);
	if (rc == MIGRATEPAGE_SUCCESS)
		set_page_owner_migrate_reason(newpage, reason);

out:
	if (rc != -EAGAIN) {
		/*
		 * A page that has been migrated has all references
		 * removed and will be freed. A page that has not been
		 * migrated will have kepts its references and be
		 * restored.
		 */
		list_del(&page->lru);

		/*
		 * Compaction can migrate also non-LRU pages which are
		 * not accounted to NR_ISOLATED_*. They can be recognized
		 * as __PageMovable
		 */
		if (likely(!__PageMovable(page)))
			mod_node_page_state(page_pgdat(page), NR_ISOLATED_ANON +
					page_is_file_cache(page), -hpage_nr_pages(page));
	}

	/*
	 * If migration is successful, releases reference grabbed during
	 * isolation. Otherwise, restore the page to right list unless
	 * we want to retry.
	 */
	if (rc == MIGRATEPAGE_SUCCESS) {
		put_page(page);
		if (reason == MR_MEMORY_FAILURE) {
			/*
			 * Set PG_HWPoison on just freed page
			 * intentionally. Although it's rather weird,
			 * it's how HWPoison flag works at the moment.
			 */
			if (!test_set_page_hwpoison(page))
				num_poisoned_pages_inc();
		}
	} else {
		if (rc != -EAGAIN) {
			if (likely(!__PageMovable(page))) {
				putback_lru_page(page);
				goto put_new;
			}

			lock_page(page);
			if (PageMovable(page))
				putback_movable_page(page);
			else
				__ClearPageIsolated(page);
			unlock_page(page);
			put_page(page);
		}
put_new:
		if (put_new_page)
			put_new_page(newpage, private);
		else
			put_page(newpage);
	}

	if (result) {
		if (rc)
			*result = rc;
		else
			*result = page_to_nid(newpage);
	}
	return rc;
}

/*
 * Counterpart of unmap_and_move_page() for hugepage migration.
 *
 * This function doesn't wait the completion of hugepage I/O
 * because there is no race between I/O and migration for hugepage.
 * Note that currently hugepage I/O occurs only in direct I/O
 * where no lock is held and PG_writeback is irrelevant,
 * and writeback status of all subpages are counted in the reference
 * count of the head page (i.e. if all subpages of a 2MB hugepage are
 * under direct I/O, the reference of the head page is 512 and a bit more.)
 * This means that when we try to migrate hugepage whose subpages are
 * doing direct I/O, some references remain after try_to_unmap() and
 * hugepage migration fails without data corruption.
 *
 * There is also no race when direct I/O is issued on the page under migration,
 * because then pte is replaced with migration swap entry and direct I/O code
 * will wait in the page fault for migration to complete.
 */
static int unmap_and_move_huge_page(new_page_t get_new_page,
				free_page_t put_new_page, unsigned long private,
				struct page *hpage, int force,
				enum migrate_mode mode, int reason)
{
	int rc = -EAGAIN;
	int *result = NULL;
	int page_was_mapped = 0;
	struct page *new_hpage;
	struct anon_vma *anon_vma = NULL;

	/*
	 * Movability of hugepages depends on architectures and hugepage size.
	 * This check is necessary because some callers of hugepage migration
	 * like soft offline and memory hotremove don't walk through page
	 * tables or check whether the hugepage is pmd-based or not before
	 * kicking migration.
	 */
	if (!hugepage_migration_supported(page_hstate(hpage))) {
		putback_active_hugepage(hpage);
		return -ENOSYS;
	}

	new_hpage = get_new_page(hpage, private, &result);
	if (!new_hpage)
		return -ENOMEM;

	if (!trylock_page(hpage)) {
		if (!force)
			goto out;
		switch (mode) {
		case MIGRATE_SYNC:
		case MIGRATE_SYNC_NO_COPY:
			break;
		default:
			goto out;
		}
		lock_page(hpage);
	}

	if (PageAnon(hpage))
		anon_vma = page_get_anon_vma(hpage);

	if (unlikely(!trylock_page(new_hpage)))
		goto put_anon;

	if (page_mapped(hpage)) {
		try_to_unmap(hpage,
			TTU_MIGRATION|TTU_IGNORE_MLOCK|TTU_IGNORE_ACCESS);
		page_was_mapped = 1;
	}

	if (!page_mapped(hpage))
		rc = move_to_new_page(new_hpage, hpage, mode);

	if (page_was_mapped)
		remove_migration_ptes(hpage,
			rc == MIGRATEPAGE_SUCCESS ? new_hpage : hpage, false);

	unlock_page(new_hpage);

put_anon:
	if (anon_vma)
		put_anon_vma(anon_vma);

	if (rc == MIGRATEPAGE_SUCCESS) {
		hugetlb_cgroup_migrate(hpage, new_hpage);
		put_new_page = NULL;
		set_page_owner_migrate_reason(new_hpage, reason);
	}

	unlock_page(hpage);
out:
	if (rc != -EAGAIN)
		putback_active_hugepage(hpage);
	if (reason == MR_MEMORY_FAILURE && !test_set_page_hwpoison(hpage))
		num_poisoned_pages_inc();

	/*
	 * If migration was not successful and there's a freeing callback, use
	 * it.  Otherwise, put_page() will drop the reference grabbed during
	 * isolation.
	 */
	if (put_new_page)
		put_new_page(new_hpage, private);
	else
		putback_active_hugepage(new_hpage);

	if (result) {
		if (rc)
			*result = rc;
		else
			*result = page_to_nid(new_hpage);
	}
	return rc;
}

/*
 * migrate_pages - migrate the pages specified in a list, to the free pages
 *		   supplied as the target for the page migration
 *
 * @from:		The list of pages to be migrated.
 * @get_new_page:	The function used to allocate free pages to be used
 *			as the target of the page migration.
 * @put_new_page:	The function used to free target pages if migration
 *			fails, or NULL if no special handling is necessary.
 * @private:		Private data to be passed on to get_new_page()
 * @mode:		The migration mode that specifies the constraints for
 *			page migration, if any.
 * @reason:		The reason for page migration.
 *
 * The function returns after 10 attempts or if no pages are movable any more
 * because the list has become empty or no retryable pages exist any more.
 * The caller should call putback_movable_pages() to return pages to the LRU
 * or free list only if ret != 0.
 *
 * Returns the number of pages that were not migrated, or an error code.
 */
int migrate_pages(struct list_head *from, new_page_t get_new_page,
		free_page_t put_new_page, unsigned long private,
		enum migrate_mode mode, int reason)
{
	int retry = 1;
	int nr_failed = 0;
	int nr_succeeded = 0;
	int pass = 0;
	struct page *page;
	struct page *page2;
	int swapwrite = current->flags & PF_SWAPWRITE;
	int rc;

	if (!swapwrite)
		current->flags |= PF_SWAPWRITE;

	for(pass = 0; pass < 10 && retry; pass++) {
		retry = 0;

		list_for_each_entry_safe(page, page2, from, lru) {
			cond_resched();

			if (PageHuge(page))
				rc = unmap_and_move_huge_page(get_new_page,
						put_new_page, private, page,
						pass > 2, mode, reason);
			else
				rc = unmap_and_move(get_new_page, put_new_page,
						private, page, pass > 2, mode,
						reason);

			switch(rc) {
			case -ENOMEM:
				nr_failed++;
				goto out;
			case -EAGAIN:
				retry++;
				break;
			case MIGRATEPAGE_SUCCESS:
				nr_succeeded++;
				break;
			default:
				/*
				 * Permanent failure (-EBUSY, -ENOSYS, etc.):
				 * unlike -EAGAIN case, the failed page is
				 * removed from migration page list and not
				 * retried in the next outer loop.
				 */
				nr_failed++;
				break;
			}
		}
	}
	nr_failed += retry;
	rc = nr_failed;
out:
	if (nr_succeeded)
		count_vm_events(PGMIGRATE_SUCCESS, nr_succeeded);
	if (nr_failed)
		count_vm_events(PGMIGRATE_FAIL, nr_failed);
	trace_mm_migrate_pages(nr_succeeded, nr_failed, mode, reason);

	if (!swapwrite)
		current->flags &= ~PF_SWAPWRITE;

	return rc;
}

#ifdef CONFIG_NUMA
/*
 * Move a list of individual pages
 */
struct page_to_node {
	unsigned long addr;
	struct page *page;
	int node;
	int status;
};

static struct page *new_page_node(struct page *p, unsigned long private,
		int **result)
{
	struct page_to_node *pm = (struct page_to_node *)private;

	while (pm->node != MAX_NUMNODES && pm->page != p)
		pm++;

	if (pm->node == MAX_NUMNODES)
		return NULL;

	*result = &pm->status;

	if (PageHuge(p))
		return alloc_huge_page_node(page_hstate(compound_head(p)),
					pm->node);
	else if (thp_migration_supported() && PageTransHuge(p)) {
		struct page *thp;

		thp = alloc_pages_node(pm->node,
			(GFP_TRANSHUGE | __GFP_THISNODE) & ~__GFP_RECLAIM,
			HPAGE_PMD_ORDER);
		if (!thp)
			return NULL;
		prep_transhuge_page(thp);
		return thp;
	} else
		return __alloc_pages_node(pm->node,
				GFP_HIGHUSER_MOVABLE | __GFP_THISNODE, 0);
}

/*
 * Move a set of pages as indicated in the pm array. The addr
 * field must be set to the virtual address of the page to be moved
 * and the node number must contain a valid target node.
 * The pm array ends with node = MAX_NUMNODES.
 */
static int do_move_page_to_node_array(struct mm_struct *mm,
				      struct page_to_node *pm,
				      int migrate_all)
{
	int err;
	struct page_to_node *pp;
	LIST_HEAD(pagelist);

	down_read(&mm->mmap_sem);

	/*
	 * Build a list of pages to migrate
	 */
	for (pp = pm; pp->node != MAX_NUMNODES; pp++) {
		struct vm_area_struct *vma;
		struct page *page;
		struct page *head;
		unsigned int follflags;

		err = -EFAULT;
		vma = find_vma(mm, pp->addr);
		if (!vma || pp->addr < vma->vm_start || !vma_migratable(vma))
			goto set_status;

		/* FOLL_DUMP to ignore special (like zero) pages */
		follflags = FOLL_GET | FOLL_DUMP;
		if (!thp_migration_supported())
			follflags |= FOLL_SPLIT;
		page = follow_page(vma, pp->addr, follflags);

		err = PTR_ERR(page);
		if (IS_ERR(page))
			goto set_status;

		err = -ENOENT;
		if (!page)
			goto set_status;

		err = page_to_nid(page);

		if (err == pp->node)
			/*
			 * Node already in the right place
			 */
			goto put_and_set;

		err = -EACCES;
		if (page_mapcount(page) > 1 &&
				!migrate_all)
			goto put_and_set;

		if (PageHuge(page)) {
			if (PageHead(page)) {
				isolate_huge_page(page, &pagelist);
				err = 0;
				pp->page = page;
			}
			goto put_and_set;
		}

		pp->page = compound_head(page);
		head = compound_head(page);
		err = isolate_lru_page(head);
		if (!err) {
			list_add_tail(&head->lru, &pagelist);
			mod_node_page_state(page_pgdat(head),
				NR_ISOLATED_ANON + page_is_file_cache(head),
				hpage_nr_pages(head));
		}
put_and_set:
		/*
		 * Either remove the duplicate refcount from
		 * isolate_lru_page() or drop the page ref if it was
		 * not isolated.
		 */
		put_page(page);
set_status:
		pp->status = err;
	}

	err = 0;
	if (!list_empty(&pagelist)) {
		err = migrate_pages(&pagelist, new_page_node, NULL,
				(unsigned long)pm, MIGRATE_SYNC, MR_SYSCALL);
		if (err)
			putback_movable_pages(&pagelist);
	}

	up_read(&mm->mmap_sem);
	return err;
}

/*
 * Migrate an array of page address onto an array of nodes and fill
 * the corresponding array of status.
 */
static int do_pages_move(struct mm_struct *mm, nodemask_t task_nodes,
			 unsigned long nr_pages,
			 const void __user * __user *pages,
			 const int __user *nodes,
			 int __user *status, int flags)
{
	struct page_to_node *pm;
	unsigned long chunk_nr_pages;
	unsigned long chunk_start;
	int err;

	err = -ENOMEM;
	pm = (struct page_to_node *)__get_free_page(GFP_KERNEL);
	if (!pm)
		goto out;

	migrate_prep();

	/*
	 * Store a chunk of page_to_node array in a page,
	 * but keep the last one as a marker
	 */
	chunk_nr_pages = (PAGE_SIZE / sizeof(struct page_to_node)) - 1;

	for (chunk_start = 0;
	     chunk_start < nr_pages;
	     chunk_start += chunk_nr_pages) {
		int j;

		if (chunk_start + chunk_nr_pages > nr_pages)
			chunk_nr_pages = nr_pages - chunk_start;

		/* fill the chunk pm with addrs and nodes from user-space */
		for (j = 0; j < chunk_nr_pages; j++) {
			const void __user *p;
			int node;

			err = -EFAULT;
			if (get_user(p, pages + j + chunk_start))
				goto out_pm;
			pm[j].addr = (unsigned long) p;

			if (get_user(node, nodes + j + chunk_start))
				goto out_pm;

			err = -ENODEV;
			if (node < 0 || node >= MAX_NUMNODES)
				goto out_pm;

			if (!node_state(node, N_MEMORY))
				goto out_pm;

			err = -EACCES;
			if (!node_isset(node, task_nodes))
				goto out_pm;

			pm[j].node = node;
		}

		/* End marker for this chunk */
		pm[chunk_nr_pages].node = MAX_NUMNODES;

		/* Migrate this chunk */
		err = do_move_page_to_node_array(mm, pm,
						 flags & MPOL_MF_MOVE_ALL);
		if (err < 0)
			goto out_pm;

		/* Return status information */
		for (j = 0; j < chunk_nr_pages; j++)
			if (put_user(pm[j].status, status + j + chunk_start)) {
				err = -EFAULT;
				goto out_pm;
			}
	}
	err = 0;

out_pm:
	free_page((unsigned long)pm);
out:
	return err;
}

/*
 * Determine the nodes of an array of pages and store it in an array of status.
 */
static void do_pages_stat_array(struct mm_struct *mm, unsigned long nr_pages,
				const void __user **pages, int *status)
{
	unsigned long i;

	down_read(&mm->mmap_sem);

	for (i = 0; i < nr_pages; i++) {
		unsigned long addr = (unsigned long)(*pages);
		struct vm_area_struct *vma;
		struct page *page;
		int err = -EFAULT;

		vma = find_vma(mm, addr);
		if (!vma || addr < vma->vm_start)
			goto set_status;

		/* FOLL_DUMP to ignore special (like zero) pages */
		page = follow_page(vma, addr, FOLL_DUMP);

		err = PTR_ERR(page);
		if (IS_ERR(page))
			goto set_status;

		err = page ? page_to_nid(page) : -ENOENT;
set_status:
		*status = err;

		pages++;
		status++;
	}

	up_read(&mm->mmap_sem);
}

/*
 * Determine the nodes of a user array of pages and store it in
 * a user array of status.
 */
static int do_pages_stat(struct mm_struct *mm, unsigned long nr_pages,
			 const void __user * __user *pages,
			 int __user *status)
{
#define DO_PAGES_STAT_CHUNK_NR 16
	const void __user *chunk_pages[DO_PAGES_STAT_CHUNK_NR];
	int chunk_status[DO_PAGES_STAT_CHUNK_NR];

	while (nr_pages) {
		unsigned long chunk_nr;

		chunk_nr = nr_pages;
		if (chunk_nr > DO_PAGES_STAT_CHUNK_NR)
			chunk_nr = DO_PAGES_STAT_CHUNK_NR;

		if (copy_from_user(chunk_pages, pages, chunk_nr * sizeof(*chunk_pages)))
			break;

		do_pages_stat_array(mm, chunk_nr, chunk_pages, chunk_status);

		if (copy_to_user(status, chunk_status, chunk_nr * sizeof(*status)))
			break;

		pages += chunk_nr;
		status += chunk_nr;
		nr_pages -= chunk_nr;
	}
	return nr_pages ? -EFAULT : 0;
}

/*
 * Move a list of pages in the address space of the currently executing
 * process.
 */
SYSCALL_DEFINE6(move_pages, pid_t, pid, unsigned long, nr_pages,
		const void __user * __user *, pages,
		const int __user *, nodes,
		int __user *, status, int, flags)
{
	struct task_struct *task;
	struct mm_struct *mm;
	int err;
	nodemask_t task_nodes;

	/* Check flags */
	if (flags & ~(MPOL_MF_MOVE|MPOL_MF_MOVE_ALL))
		return -EINVAL;

	if ((flags & MPOL_MF_MOVE_ALL) && !capable(CAP_SYS_NICE))
		return -EPERM;

	/* Find the mm_struct */
	rcu_read_lock();
	task = pid ? find_task_by_vpid(pid) : current;
	if (!task) {
		rcu_read_unlock();
		return -ESRCH;
	}
	get_task_struct(task);

	/*
	 * Check if this process has the right to modify the specified
	 * process. Use the regular "ptrace_may_access()" checks.
	 */
	if (!ptrace_may_access(task, PTRACE_MODE_READ_REALCREDS)) {
		rcu_read_unlock();
		err = -EPERM;
		goto out;
	}
	rcu_read_unlock();

 	err = security_task_movememory(task);
 	if (err)
		goto out;

	task_nodes = cpuset_mems_allowed(task);
	mm = get_task_mm(task);
	put_task_struct(task);

	if (!mm)
		return -EINVAL;

	if (nodes)
		err = do_pages_move(mm, task_nodes, nr_pages, pages,
				    nodes, status, flags);
	else
		err = do_pages_stat(mm, nr_pages, pages, status);

	mmput(mm);
	return err;

out:
	put_task_struct(task);
	return err;
}

#ifdef CONFIG_NUMA_BALANCING
/*
 * Returns true if this is a safe migration target node for misplaced NUMA
 * pages. Currently it only checks the watermarks which crude
 */
static bool migrate_balanced_pgdat(struct pglist_data *pgdat,
				   unsigned long nr_migrate_pages)
{
	int z;

	for (z = pgdat->nr_zones - 1; z >= 0; z--) {
		struct zone *zone = pgdat->node_zones + z;

		if (!populated_zone(zone))
			continue;

		/* Avoid waking kswapd by allocating pages_to_migrate pages. */
		if (!zone_watermark_ok(zone, 0,
				       high_wmark_pages(zone) +
				       nr_migrate_pages,
				       0, 0))
			continue;
		return true;
	}
	return false;
}

static struct page *alloc_misplaced_dst_page(struct page *page,
					   unsigned long data,
					   int **result)
{
	int nid = (int) data;
	struct page *newpage;

	newpage = __alloc_pages_node(nid,
					 (GFP_HIGHUSER_MOVABLE |
					  __GFP_THISNODE | __GFP_NOMEMALLOC |
					  __GFP_NORETRY | __GFP_NOWARN) &
					 ~__GFP_RECLAIM, 0);

	return newpage;
}

/*
 * page migration rate limiting control.
 * Do not migrate more than @pages_to_migrate in a @migrate_interval_millisecs
 * window of time. Default here says do not migrate more than 1280M per second.
 */
static unsigned int migrate_interval_millisecs __read_mostly = 100;
static unsigned int ratelimit_pages __read_mostly = 128 << (20 - PAGE_SHIFT);

/* Returns true if the node is migrate rate-limited after the update */
static bool numamigrate_update_ratelimit(pg_data_t *pgdat,
					unsigned long nr_pages)
{
	/*
	 * Rate-limit the amount of data that is being migrated to a node.
	 * Optimal placement is no good if the memory bus is saturated and
	 * all the time is being spent migrating!
	 */
	if (time_after(jiffies, pgdat->numabalancing_migrate_next_window)) {
		spin_lock(&pgdat->numabalancing_migrate_lock);
		pgdat->numabalancing_migrate_nr_pages = 0;
		pgdat->numabalancing_migrate_next_window = jiffies +
			msecs_to_jiffies(migrate_interval_millisecs);
		spin_unlock(&pgdat->numabalancing_migrate_lock);
	}
	if (pgdat->numabalancing_migrate_nr_pages > ratelimit_pages) {
		trace_mm_numa_migrate_ratelimit(current, pgdat->node_id,
								nr_pages);
		return true;
	}

	/*
	 * This is an unlocked non-atomic update so errors are possible.
	 * The consequences are failing to migrate when we potentiall should
	 * have which is not severe enough to warrant locking. If it is ever
	 * a problem, it can be converted to a per-cpu counter.
	 */
	pgdat->numabalancing_migrate_nr_pages += nr_pages;
	return false;
}

static int numamigrate_isolate_page(pg_data_t *pgdat, struct page *page)
{
	int page_lru;

	VM_BUG_ON_PAGE(compound_order(page) && !PageTransHuge(page), page);

	/* Avoid migrating to a node that is nearly full */
	if (!migrate_balanced_pgdat(pgdat, 1UL << compound_order(page)))
		return 0;

	if (isolate_lru_page(page))
		return 0;

	/*
	 * migrate_misplaced_transhuge_page() skips page migration's usual
	 * check on page_count(), so we must do it here, now that the page
	 * has been isolated: a GUP pin, or any other pin, prevents migration.
	 * The expected page count is 3: 1 for page's mapcount and 1 for the
	 * caller's pin and 1 for the reference taken by isolate_lru_page().
	 */
	if (PageTransHuge(page) && page_count(page) != 3) {
		putback_lru_page(page);
		return 0;
	}

	page_lru = page_is_file_cache(page);
	mod_node_page_state(page_pgdat(page), NR_ISOLATED_ANON + page_lru,
				hpage_nr_pages(page));

	/*
	 * Isolating the page has taken another reference, so the
	 * caller's reference can be safely dropped without the page
	 * disappearing underneath us during migration.
	 */
	put_page(page);
	return 1;
}

bool pmd_trans_migrating(pmd_t pmd)
{
	struct page *page = pmd_page(pmd);
	return PageLocked(page);
}

/*
 * Attempt to migrate a misplaced page to the specified destination
 * node. Caller is expected to have an elevated reference count on
 * the page that will be dropped by this function before returning.
 */
int migrate_misplaced_page(struct page *page, struct vm_area_struct *vma,
			   int node)
{
	pg_data_t *pgdat = NODE_DATA(node);
	int isolated;
	int nr_remaining;
	LIST_HEAD(migratepages);

	/*
	 * Don't migrate file pages that are mapped in multiple processes
	 * with execute permissions as they are probably shared libraries.
	 */
	if (page_mapcount(page) != 1 && page_is_file_cache(page) &&
	    (vma->vm_flags & VM_EXEC))
		goto out;

	/*
	 * Rate-limit the amount of data that is being migrated to a node.
	 * Optimal placement is no good if the memory bus is saturated and
	 * all the time is being spent migrating!
	 */
	if (numamigrate_update_ratelimit(pgdat, 1))
		goto out;

	isolated = numamigrate_isolate_page(pgdat, page);
	if (!isolated)
		goto out;

	list_add(&page->lru, &migratepages);
	nr_remaining = migrate_pages(&migratepages, alloc_misplaced_dst_page,
				     NULL, node, MIGRATE_ASYNC,
				     MR_NUMA_MISPLACED);
	if (nr_remaining) {
		if (!list_empty(&migratepages)) {
			list_del(&page->lru);
			dec_node_page_state(page, NR_ISOLATED_ANON +
					page_is_file_cache(page));
			putback_lru_page(page);
		}
		isolated = 0;
	} else
		count_vm_numa_event(NUMA_PAGE_MIGRATE);
	BUG_ON(!list_empty(&migratepages));
	return isolated;

out:
	put_page(page);
	return 0;
}
#endif /* CONFIG_NUMA_BALANCING */

#if defined(CONFIG_NUMA_BALANCING) && defined(CONFIG_TRANSPARENT_HUGEPAGE)
/*
 * Migrates a THP to a given target node. page must be locked and is unlocked
 * before returning.
 */
int migrate_misplaced_transhuge_page(struct mm_struct *mm,
				struct vm_area_struct *vma,
				pmd_t *pmd, pmd_t entry,
				unsigned long address,
				struct page *page, int node)
{
	spinlock_t *ptl;
	pg_data_t *pgdat = NODE_DATA(node);
	int isolated = 0;
	struct page *new_page = NULL;
	int page_lru = page_is_file_cache(page);
	unsigned long mmun_start = address & HPAGE_PMD_MASK;
	unsigned long mmun_end = mmun_start + HPAGE_PMD_SIZE;

	/*
	 * Rate-limit the amount of data that is being migrated to a node.
	 * Optimal placement is no good if the memory bus is saturated and
	 * all the time is being spent migrating!
	 */
	if (numamigrate_update_ratelimit(pgdat, HPAGE_PMD_NR))
		goto out_dropref;

	new_page = alloc_pages_node(node,
		(GFP_TRANSHUGE_LIGHT | __GFP_THISNODE),
		HPAGE_PMD_ORDER);
	if (!new_page)
		goto out_fail;
	prep_transhuge_page(new_page);

	isolated = numamigrate_isolate_page(pgdat, page);
	if (!isolated) {
		put_page(new_page);
		goto out_fail;
	}

	/* Prepare a page as a migration target */
	__SetPageLocked(new_page);
	if (PageSwapBacked(page))
		__SetPageSwapBacked(new_page);

	/* anon mapping, we can simply copy page->mapping to the new page: */
	new_page->mapping = page->mapping;
	new_page->index = page->index;
	migrate_page_copy(new_page, page);
	WARN_ON(PageLRU(new_page));

	/* Recheck the target PMD */
	mmu_notifier_invalidate_range_start(mm, mmun_start, mmun_end);
	ptl = pmd_lock(mm, pmd);
	if (unlikely(!pmd_same(*pmd, entry) || !page_ref_freeze(page, 2))) {
		spin_unlock(ptl);
		mmu_notifier_invalidate_range_end(mm, mmun_start, mmun_end);

		/* Reverse changes made by migrate_page_copy() */
		if (TestClearPageActive(new_page))
			SetPageActive(page);
		if (TestClearPageUnevictable(new_page))
			SetPageUnevictable(page);

		unlock_page(new_page);
		put_page(new_page);		/* Free it */

		/* Retake the callers reference and putback on LRU */
		get_page(page);
		putback_lru_page(page);
		mod_node_page_state(page_pgdat(page),
			 NR_ISOLATED_ANON + page_lru, -HPAGE_PMD_NR);

		goto out_unlock;
	}

	entry = mk_huge_pmd(new_page, vma->vm_page_prot);
	entry = maybe_pmd_mkwrite(pmd_mkdirty(entry), vma);

	/*
	 * Clear the old entry under pagetable lock and establish the new PTE.
	 * Any parallel GUP will either observe the old page blocking on the
	 * page lock, block on the page table lock or observe the new page.
	 * The SetPageUptodate on the new page and page_add_new_anon_rmap
	 * guarantee the copy is visible before the pagetable update.
	 */
	flush_cache_range(vma, mmun_start, mmun_end);
	page_add_anon_rmap(new_page, vma, mmun_start, true);
	pmdp_huge_clear_flush_notify(vma, mmun_start, pmd);
	set_pmd_at(mm, mmun_start, pmd, entry);
	update_mmu_cache_pmd(vma, address, &entry);

	page_ref_unfreeze(page, 2);
	mlock_migrate_page(new_page, page);
	page_remove_rmap(page, true);
	set_page_owner_migrate_reason(new_page, MR_NUMA_MISPLACED);

	spin_unlock(ptl);
	mmu_notifier_invalidate_range_end(mm, mmun_start, mmun_end);

	/* Take an "isolate" reference and put new page on the LRU. */
	get_page(new_page);
	putback_lru_page(new_page);

	unlock_page(new_page);
	unlock_page(page);
	put_page(page);			/* Drop the rmap reference */
	put_page(page);			/* Drop the LRU isolation reference */

	count_vm_events(PGMIGRATE_SUCCESS, HPAGE_PMD_NR);
	count_vm_numa_events(NUMA_PAGE_MIGRATE, HPAGE_PMD_NR);

	mod_node_page_state(page_pgdat(page),
			NR_ISOLATED_ANON + page_lru,
			-HPAGE_PMD_NR);
	return isolated;

out_fail:
	count_vm_events(PGMIGRATE_FAIL, HPAGE_PMD_NR);
out_dropref:
	ptl = pmd_lock(mm, pmd);
	if (pmd_same(*pmd, entry)) {
		entry = pmd_modify(entry, vma->vm_page_prot);
		set_pmd_at(mm, mmun_start, pmd, entry);
		update_mmu_cache_pmd(vma, address, &entry);
	}
	spin_unlock(ptl);

out_unlock:
	unlock_page(page);
	put_page(page);
	return 0;
}
#endif /* CONFIG_NUMA_BALANCING */

#endif /* CONFIG_NUMA */

#if defined(CONFIG_MIGRATE_VMA_HELPER)
struct migrate_vma {
	struct vm_area_struct	*vma;
	unsigned long		*dst;
	unsigned long		*src;
	unsigned long		cpages;
	unsigned long		npages;
	unsigned long		start;
	unsigned long		end;
};

static int migrate_vma_collect_hole(unsigned long start,
				    unsigned long end,
				    struct mm_walk *walk)
{
	struct migrate_vma *migrate = walk->private;
	unsigned long addr;

	for (addr = start & PAGE_MASK; addr < end; addr += PAGE_SIZE) {
		migrate->src[migrate->npages] = MIGRATE_PFN_MIGRATE;
		migrate->dst[migrate->npages] = 0;
		migrate->npages++;
		migrate->cpages++;
	}

	return 0;
}

static int migrate_vma_collect_skip(unsigned long start,
				    unsigned long end,
				    struct mm_walk *walk)
{
	struct migrate_vma *migrate = walk->private;
	unsigned long addr;

	for (addr = start & PAGE_MASK; addr < end; addr += PAGE_SIZE) {
		migrate->dst[migrate->npages] = 0;
		migrate->src[migrate->npages++] = 0;
	}

	return 0;
}

static int migrate_vma_collect_pmd(pmd_t *pmdp,
				   unsigned long start,
				   unsigned long end,
				   struct mm_walk *walk)
{
	struct migrate_vma *migrate = walk->private;
	struct vm_area_struct *vma = walk->vma;
	struct mm_struct *mm = vma->vm_mm;
	unsigned long addr = start, unmapped = 0;
	spinlock_t *ptl;
	pte_t *ptep;

again:
	if (pmd_none(*pmdp))
		return migrate_vma_collect_hole(start, end, walk);

	if (pmd_trans_huge(*pmdp)) {
		struct page *page;

		ptl = pmd_lock(mm, pmdp);
		if (unlikely(!pmd_trans_huge(*pmdp))) {
			spin_unlock(ptl);
			goto again;
		}

		page = pmd_page(*pmdp);
		if (is_huge_zero_page(page)) {
			spin_unlock(ptl);
			split_huge_pmd(vma, pmdp, addr);
			if (pmd_trans_unstable(pmdp))
				return migrate_vma_collect_skip(start, end,
								walk);
		} else {
			int ret;

			get_page(page);
			spin_unlock(ptl);
			if (unlikely(!trylock_page(page)))
				return migrate_vma_collect_skip(start, end,
								walk);
			ret = split_huge_page(page);
			unlock_page(page);
			put_page(page);
			if (ret)
				return migrate_vma_collect_skip(start, end,
								walk);
			if (pmd_none(*pmdp))
				return migrate_vma_collect_hole(start, end,
								walk);
		}
	}

	if (unlikely(pmd_bad(*pmdp)))
		return migrate_vma_collect_skip(start, end, walk);

	ptep = pte_offset_map_lock(mm, pmdp, addr, &ptl);
	arch_enter_lazy_mmu_mode();

	for (; addr < end; addr += PAGE_SIZE, ptep++) {
		unsigned long mpfn, pfn;
		struct page *page;
		swp_entry_t entry;
		pte_t pte;

		pte = *ptep;
		pfn = pte_pfn(pte);

		if (pte_none(pte)) {
			mpfn = MIGRATE_PFN_MIGRATE;
			migrate->cpages++;
			pfn = 0;
			goto next;
		}

		if (!pte_present(pte)) {
			mpfn = pfn = 0;

			/*
			 * Only care about unaddressable device page special
			 * page table entry. Other special swap entries are not
			 * migratable, and we ignore regular swapped page.
			 */
			entry = pte_to_swp_entry(pte);
			if (!is_device_private_entry(entry))
				goto next;

			page = device_private_entry_to_page(entry);
			mpfn = migrate_pfn(page_to_pfn(page))|
				MIGRATE_PFN_DEVICE | MIGRATE_PFN_MIGRATE;
			if (is_write_device_private_entry(entry))
				mpfn |= MIGRATE_PFN_WRITE;
		} else {
			if (is_zero_pfn(pfn)) {
				mpfn = MIGRATE_PFN_MIGRATE;
				migrate->cpages++;
				pfn = 0;
				goto next;
			}
			page = _vm_normal_page(migrate->vma, addr, pte, true);
			mpfn = migrate_pfn(pfn) | MIGRATE_PFN_MIGRATE;
			mpfn |= pte_write(pte) ? MIGRATE_PFN_WRITE : 0;
		}

		/* FIXME support THP */
		if (!page || !page->mapping || PageTransCompound(page)) {
			mpfn = pfn = 0;
			goto next;
		}
		pfn = page_to_pfn(page);

		/*
		 * By getting a reference on the page we pin it and that blocks
		 * any kind of migration. Side effect is that it "freezes" the
		 * pte.
		 *
		 * We drop this reference after isolating the page from the lru
		 * for non device page (device page are not on the lru and thus
		 * can't be dropped from it).
		 */
		get_page(page);
		migrate->cpages++;

		/*
		 * Optimize for the common case where page is only mapped once
		 * in one process. If we can lock the page, then we can safely
		 * set up a special migration page table entry now.
		 */
		if (trylock_page(page)) {
			pte_t swp_pte;

			mpfn |= MIGRATE_PFN_LOCKED;
			ptep_get_and_clear(mm, addr, ptep);

			/* Setup special migration page table entry */
			entry = make_migration_entry(page, pte_write(pte));
			swp_pte = swp_entry_to_pte(entry);
			if (pte_soft_dirty(pte))
				swp_pte = pte_swp_mksoft_dirty(swp_pte);
			set_pte_at(mm, addr, ptep, swp_pte);

			/*
			 * This is like regular unmap: we remove the rmap and
			 * drop page refcount. Page won't be freed, as we took
			 * a reference just above.
			 */
			page_remove_rmap(page, false);
			put_page(page);

			if (pte_present(pte))
				unmapped++;
		}

next:
		migrate->dst[migrate->npages] = 0;
		migrate->src[migrate->npages++] = mpfn;
	}
	arch_leave_lazy_mmu_mode();
	pte_unmap_unlock(ptep - 1, ptl);

	/* Only flush the TLB if we actually modified any entries */
	if (unmapped)
		flush_tlb_range(walk->vma, start, end);

	return 0;
}

/*
 * migrate_vma_collect() - collect pages over a range of virtual addresses
 * @migrate: migrate struct containing all migration information
 *
 * This will walk the CPU page table. For each virtual address backed by a
 * valid page, it updates the src array and takes a reference on the page, in
 * order to pin the page until we lock it and unmap it.
 */
static void migrate_vma_collect(struct migrate_vma *migrate)
{
	struct mm_walk mm_walk;

	mm_walk.pmd_entry = migrate_vma_collect_pmd;
	mm_walk.pte_entry = NULL;
	mm_walk.pte_hole = migrate_vma_collect_hole;
	mm_walk.hugetlb_entry = NULL;
	mm_walk.test_walk = NULL;
	mm_walk.vma = migrate->vma;
	mm_walk.mm = migrate->vma->vm_mm;
	mm_walk.private = migrate;

	mmu_notifier_invalidate_range_start(mm_walk.mm,
					    migrate->start,
					    migrate->end);
	walk_page_range(migrate->start, migrate->end, &mm_walk);
	mmu_notifier_invalidate_range_end(mm_walk.mm,
					  migrate->start,
					  migrate->end);

	migrate->end = migrate->start + (migrate->npages << PAGE_SHIFT);
}

/*
 * migrate_vma_check_page() - check if page is pinned or not
 * @page: struct page to check
 *
 * Pinned pages cannot be migrated. This is the same test as in
 * migrate_page_move_mapping(), except that here we allow migration of a
 * ZONE_DEVICE page.
 */
static bool migrate_vma_check_page(struct page *page)
{
	/*
	 * One extra ref because caller holds an extra reference, either from
	 * isolate_lru_page() for a regular page, or migrate_vma_collect() for
	 * a device page.
	 */
	int extra = 1;

	/*
	 * FIXME support THP (transparent huge page), it is bit more complex to
	 * check them than regular pages, because they can be mapped with a pmd
	 * or with a pte (split pte mapping).
	 */
	if (PageCompound(page))
		return false;

	/* Page from ZONE_DEVICE have one extra reference */
	if (is_zone_device_page(page)) {
		/*
		 * Private page can never be pin as they have no valid pte and
		 * GUP will fail for those. Yet if there is a pending migration
		 * a thread might try to wait on the pte migration entry and
		 * will bump the page reference count. Sadly there is no way to
		 * differentiate a regular pin from migration wait. Hence to
		 * avoid 2 racing thread trying to migrate back to CPU to enter
		 * infinite loop (one stoping migration because the other is
		 * waiting on pte migration entry). We always return true here.
		 *
		 * FIXME proper solution is to rework migration_entry_wait() so
		 * it does not need to take a reference on page.
		 */
		if (is_device_private_page(page))
			return true;

		/*
		 * Only allow device public page to be migrated and account for
		 * the extra reference count imply by ZONE_DEVICE pages.
		 */
		if (!is_device_public_page(page))
			return false;
		extra++;
	}

	/* For file back page */
	if (page_mapping(page))
		extra += 1 + page_has_private(page);

	if ((page_count(page) - extra) > page_mapcount(page))
		return false;

	return true;
}

/*
 * migrate_vma_prepare() - lock pages and isolate them from the lru
 * @migrate: migrate struct containing all migration information
 *
 * This locks pages that have been collected by migrate_vma_collect(). Once each
 * page is locked it is isolated from the lru (for non-device pages). Finally,
 * the ref taken by migrate_vma_collect() is dropped, as locked pages cannot be
 * migrated by concurrent kernel threads.
 */
static void migrate_vma_prepare(struct migrate_vma *migrate)
{
	const unsigned long npages = migrate->npages;
	const unsigned long start = migrate->start;
	unsigned long addr, i, restore = 0;
	bool allow_drain = true;

	lru_add_drain();

	for (i = 0; (i < npages) && migrate->cpages; i++) {
		struct page *page = migrate_pfn_to_page(migrate->src[i]);
		bool remap = true;

		if (!page)
			continue;

		if (!(migrate->src[i] & MIGRATE_PFN_LOCKED)) {
			/*
			 * Because we are migrating several pages there can be
			 * a deadlock between 2 concurrent migration where each
			 * are waiting on each other page lock.
			 *
			 * Make migrate_vma() a best effort thing and backoff
			 * for any page we can not lock right away.
			 */
			if (!trylock_page(page)) {
				migrate->src[i] = 0;
				migrate->cpages--;
				put_page(page);
				continue;
			}
			remap = false;
			migrate->src[i] |= MIGRATE_PFN_LOCKED;
		}

		/* ZONE_DEVICE pages are not on LRU */
		if (!is_zone_device_page(page)) {
			if (!PageLRU(page) && allow_drain) {
				/* Drain CPU's pagevec */
				lru_add_drain_all();
				allow_drain = false;
			}

			if (isolate_lru_page(page)) {
				if (remap) {
					migrate->src[i] &= ~MIGRATE_PFN_MIGRATE;
					migrate->cpages--;
					restore++;
				} else {
					migrate->src[i] = 0;
					unlock_page(page);
					migrate->cpages--;
					put_page(page);
				}
				continue;
			}

			/* Drop the reference we took in collect */
			put_page(page);
		}

		if (!migrate_vma_check_page(page)) {
			if (remap) {
				migrate->src[i] &= ~MIGRATE_PFN_MIGRATE;
				migrate->cpages--;
				restore++;

				if (!is_zone_device_page(page)) {
					get_page(page);
					putback_lru_page(page);
				}
			} else {
				migrate->src[i] = 0;
				unlock_page(page);
				migrate->cpages--;

				if (!is_zone_device_page(page))
					putback_lru_page(page);
				else
					put_page(page);
			}
		}
	}

	for (i = 0, addr = start; i < npages && restore; i++, addr += PAGE_SIZE) {
		struct page *page = migrate_pfn_to_page(migrate->src[i]);

		if (!page || (migrate->src[i] & MIGRATE_PFN_MIGRATE))
			continue;

		remove_migration_pte(page, migrate->vma, addr, page);

		migrate->src[i] = 0;
		unlock_page(page);
		put_page(page);
		restore--;
	}
}

/*
 * migrate_vma_unmap() - replace page mapping with special migration pte entry
 * @migrate: migrate struct containing all migration information
 *
 * Replace page mapping (CPU page table pte) with a special migration pte entry
 * and check again if it has been pinned. Pinned pages are restored because we
 * cannot migrate them.
 *
 * This is the last step before we call the device driver callback to allocate
 * destination memory and copy contents of original page over to new page.
 */
static void migrate_vma_unmap(struct migrate_vma *migrate)
{
	int flags = TTU_MIGRATION | TTU_IGNORE_MLOCK | TTU_IGNORE_ACCESS;
	const unsigned long npages = migrate->npages;
	const unsigned long start = migrate->start;
	unsigned long addr, i, restore = 0;

	for (i = 0; i < npages; i++) {
		struct page *page = migrate_pfn_to_page(migrate->src[i]);

		if (!page || !(migrate->src[i] & MIGRATE_PFN_MIGRATE))
			continue;

		if (page_mapped(page)) {
			try_to_unmap(page, flags);
			if (page_mapped(page))
				goto restore;
		}

		if (migrate_vma_check_page(page))
			continue;

restore:
		migrate->src[i] &= ~MIGRATE_PFN_MIGRATE;
		migrate->cpages--;
		restore++;
	}

	for (addr = start, i = 0; i < npages && restore; addr += PAGE_SIZE, i++) {
		struct page *page = migrate_pfn_to_page(migrate->src[i]);

		if (!page || (migrate->src[i] & MIGRATE_PFN_MIGRATE))
			continue;

		remove_migration_ptes(page, page, false);

		migrate->src[i] = 0;
		unlock_page(page);
		restore--;

		if (is_zone_device_page(page))
			put_page(page);
		else
			putback_lru_page(page);
	}
}

static void migrate_vma_insert_page(struct migrate_vma *migrate,
				    unsigned long addr,
				    struct page *page,
				    unsigned long *src,
				    unsigned long *dst)
{
	struct vm_area_struct *vma = migrate->vma;
	struct mm_struct *mm = vma->vm_mm;
	struct mem_cgroup *memcg;
	bool flush = false;
	spinlock_t *ptl;
	pte_t entry;
	pgd_t *pgdp;
	p4d_t *p4dp;
	pud_t *pudp;
	pmd_t *pmdp;
	pte_t *ptep;

	/* Only allow populating anonymous memory */
	if (!vma_is_anonymous(vma))
		goto abort;

	pgdp = pgd_offset(mm, addr);
	p4dp = p4d_alloc(mm, pgdp, addr);
	if (!p4dp)
		goto abort;
	pudp = pud_alloc(mm, p4dp, addr);
	if (!pudp)
		goto abort;
	pmdp = pmd_alloc(mm, pudp, addr);
	if (!pmdp)
		goto abort;

	if (pmd_trans_huge(*pmdp) || pmd_devmap(*pmdp))
		goto abort;

	/*
	 * Use pte_alloc() instead of pte_alloc_map().  We can't run
	 * pte_offset_map() on pmds where a huge pmd might be created
	 * from a different thread.
	 *
	 * pte_alloc_map() is safe to use under down_write(mmap_sem) or when
	 * parallel threads are excluded by other means.
	 *
	 * Here we only have down_read(mmap_sem).
	 */
	if (pte_alloc(mm, pmdp, addr))
		goto abort;

	/* See the comment in pte_alloc_one_map() */
	if (unlikely(pmd_trans_unstable(pmdp)))
		goto abort;

	if (unlikely(anon_vma_prepare(vma)))
		goto abort;
	if (mem_cgroup_try_charge(page, vma->vm_mm, GFP_KERNEL, &memcg, false))
		goto abort;

	/*
	 * The memory barrier inside __SetPageUptodate makes sure that
	 * preceding stores to the page contents become visible before
	 * the set_pte_at() write.
	 */
	__SetPageUptodate(page);

	if (is_zone_device_page(page)) {
		if (is_device_private_page(page)) {
			swp_entry_t swp_entry;

			swp_entry = make_device_private_entry(page, vma->vm_flags & VM_WRITE);
			entry = swp_entry_to_pte(swp_entry);
		} else if (is_device_public_page(page)) {
			entry = pte_mkold(mk_pte(page, READ_ONCE(vma->vm_page_prot)));
			if (vma->vm_flags & VM_WRITE)
				entry = pte_mkwrite(pte_mkdirty(entry));
			entry = pte_mkdevmap(entry);
		}
	} else {
		entry = mk_pte(page, vma->vm_page_prot);
		if (vma->vm_flags & VM_WRITE)
			entry = pte_mkwrite(pte_mkdirty(entry));
	}

	ptep = pte_offset_map_lock(mm, pmdp, addr, &ptl);

	if (pte_present(*ptep)) {
		unsigned long pfn = pte_pfn(*ptep);

		if (!is_zero_pfn(pfn)) {
			pte_unmap_unlock(ptep, ptl);
			mem_cgroup_cancel_charge(page, memcg, false);
			goto abort;
		}
		flush = true;
	} else if (!pte_none(*ptep)) {
		pte_unmap_unlock(ptep, ptl);
		mem_cgroup_cancel_charge(page, memcg, false);
		goto abort;
	}

	/*
	 * Check for usefaultfd but do not deliver the fault. Instead,
	 * just back off.
	 */
	if (userfaultfd_missing(vma)) {
		pte_unmap_unlock(ptep, ptl);
		mem_cgroup_cancel_charge(page, memcg, false);
		goto abort;
	}

	inc_mm_counter(mm, MM_ANONPAGES);
	page_add_new_anon_rmap(page, vma, addr, false);
	mem_cgroup_commit_charge(page, memcg, false, false);
	if (!is_zone_device_page(page))
		lru_cache_add_active_or_unevictable(page, vma);
	get_page(page);

	if (flush) {
		flush_cache_page(vma, addr, pte_pfn(*ptep));
		ptep_clear_flush_notify(vma, addr, ptep);
		set_pte_at_notify(mm, addr, ptep, entry);
		update_mmu_cache(vma, addr, ptep);
	} else {
		/* No need to invalidate - it was non-present before */
		set_pte_at(mm, addr, ptep, entry);
		update_mmu_cache(vma, addr, ptep);
	}

	pte_unmap_unlock(ptep, ptl);
	*src = MIGRATE_PFN_MIGRATE;
	return;

abort:
	*src &= ~MIGRATE_PFN_MIGRATE;
}

/*
 * migrate_vma_pages() - migrate meta-data from src page to dst page
 * @migrate: migrate struct containing all migration information
 *
 * This migrates struct page meta-data from source struct page to destination
 * struct page. This effectively finishes the migration from source page to the
 * destination page.
 */
static void migrate_vma_pages(struct migrate_vma *migrate)
{
	const unsigned long npages = migrate->npages;
	const unsigned long start = migrate->start;
	struct vm_area_struct *vma = migrate->vma;
	struct mm_struct *mm = vma->vm_mm;
	unsigned long addr, i, mmu_start;
	bool notified = false;

	for (i = 0, addr = start; i < npages; addr += PAGE_SIZE, i++) {
		struct page *newpage = migrate_pfn_to_page(migrate->dst[i]);
		struct page *page = migrate_pfn_to_page(migrate->src[i]);
		struct address_space *mapping;
		int r;

		if (!newpage) {
			migrate->src[i] &= ~MIGRATE_PFN_MIGRATE;
			continue;
		}

		if (!page) {
			if (!(migrate->src[i] & MIGRATE_PFN_MIGRATE)) {
				continue;
			}
			if (!notified) {
				mmu_start = addr;
				notified = true;
				mmu_notifier_invalidate_range_start(mm,
								mmu_start,
								migrate->end);
			}
			migrate_vma_insert_page(migrate, addr, newpage,
						&migrate->src[i],
						&migrate->dst[i]);
			continue;
		}

		mapping = page_mapping(page);

		if (is_zone_device_page(newpage)) {
			if (is_device_private_page(newpage)) {
				/*
				 * For now only support private anonymous when
				 * migrating to un-addressable device memory.
				 */
				if (mapping) {
					migrate->src[i] &= ~MIGRATE_PFN_MIGRATE;
					continue;
				}
			} else if (!is_device_public_page(newpage)) {
				/*
				 * Other types of ZONE_DEVICE page are not
				 * supported.
				 */
				migrate->src[i] &= ~MIGRATE_PFN_MIGRATE;
				continue;
			}
		}

		r = migrate_page(mapping, newpage, page, MIGRATE_SYNC_NO_COPY);
		if (r != MIGRATEPAGE_SUCCESS)
			migrate->src[i] &= ~MIGRATE_PFN_MIGRATE;
	}

	if (notified)
		mmu_notifier_invalidate_range_end(mm, mmu_start,
						  migrate->end);
}

/*
 * migrate_vma_finalize() - restore CPU page table entry
 * @migrate: migrate struct containing all migration information
 *
 * This replaces the special migration pte entry with either a mapping to the
 * new page if migration was successful for that page, or to the original page
 * otherwise.
 *
 * This also unlocks the pages and puts them back on the lru, or drops the extra
 * refcount, for device pages.
 */
static void migrate_vma_finalize(struct migrate_vma *migrate)
{
	const unsigned long npages = migrate->npages;
	unsigned long i;

	for (i = 0; i < npages; i++) {
		struct page *newpage = migrate_pfn_to_page(migrate->dst[i]);
		struct page *page = migrate_pfn_to_page(migrate->src[i]);

		if (!page) {
			if (newpage) {
				unlock_page(newpage);
				put_page(newpage);
			}
			continue;
		}

		if (!(migrate->src[i] & MIGRATE_PFN_MIGRATE) || !newpage) {
			if (newpage) {
				unlock_page(newpage);
				put_page(newpage);
			}
			newpage = page;
		}

		remove_migration_ptes(page, newpage, false);
		unlock_page(page);
		migrate->cpages--;

		if (is_zone_device_page(page))
			put_page(page);
		else
			putback_lru_page(page);

		if (newpage != page) {
			unlock_page(newpage);
			if (is_zone_device_page(newpage))
				put_page(newpage);
			else
				putback_lru_page(newpage);
		}
	}
}

/*
 * migrate_vma() - migrate a range of memory inside vma
 *
 * @ops: migration callback for allocating destination memory and copying
 * @vma: virtual memory area containing the range to be migrated
 * @start: start address of the range to migrate (inclusive)
 * @end: end address of the range to migrate (exclusive)
 * @src: array of hmm_pfn_t containing source pfns
 * @dst: array of hmm_pfn_t containing destination pfns
 * @private: pointer passed back to each of the callback
 * Returns: 0 on success, error code otherwise
 *
 * This function tries to migrate a range of memory virtual address range, using
 * callbacks to allocate and copy memory from source to destination. First it
 * collects all the pages backing each virtual address in the range, saving this
 * inside the src array. Then it locks those pages and unmaps them. Once the pages
 * are locked and unmapped, it checks whether each page is pinned or not. Pages
 * that aren't pinned have the MIGRATE_PFN_MIGRATE flag set (by this function)
 * in the corresponding src array entry. It then restores any pages that are
 * pinned, by remapping and unlocking those pages.
 *
 * At this point it calls the alloc_and_copy() callback. For documentation on
 * what is expected from that callback, see struct migrate_vma_ops comments in
 * include/linux/migrate.h
 *
 * After the alloc_and_copy() callback, this function goes over each entry in
 * the src array that has the MIGRATE_PFN_VALID and MIGRATE_PFN_MIGRATE flag
 * set. If the corresponding entry in dst array has MIGRATE_PFN_VALID flag set,
 * then the function tries to migrate struct page information from the source
 * struct page to the destination struct page. If it fails to migrate the struct
 * page information, then it clears the MIGRATE_PFN_MIGRATE flag in the src
 * array.
 *
 * At this point all successfully migrated pages have an entry in the src
 * array with MIGRATE_PFN_VALID and MIGRATE_PFN_MIGRATE flag set and the dst
 * array entry with MIGRATE_PFN_VALID flag set.
 *
 * It then calls the finalize_and_map() callback. See comments for "struct
 * migrate_vma_ops", in include/linux/migrate.h for details about
 * finalize_and_map() behavior.
 *
 * After the finalize_and_map() callback, for successfully migrated pages, this
 * function updates the CPU page table to point to new pages, otherwise it
 * restores the CPU page table to point to the original source pages.
 *
 * Function returns 0 after the above steps, even if no pages were migrated
 * (The function only returns an error if any of the arguments are invalid.)
 *
 * Both src and dst array must be big enough for (end - start) >> PAGE_SHIFT
 * unsigned long entries.
 */
int migrate_vma(const struct migrate_vma_ops *ops,
		struct vm_area_struct *vma,
		unsigned long start,
		unsigned long end,
		unsigned long *src,
		unsigned long *dst,
		void *private)
{
	struct migrate_vma migrate;

	/* Sanity check the arguments */
	start &= PAGE_MASK;
	end &= PAGE_MASK;
	if (!vma || is_vm_hugetlb_page(vma) || (vma->vm_flags & VM_SPECIAL))
		return -EINVAL;
	if (start < vma->vm_start || start >= vma->vm_end)
		return -EINVAL;
	if (end <= vma->vm_start || end > vma->vm_end)
		return -EINVAL;
	if (!ops || !src || !dst || start >= end)
		return -EINVAL;

	memset(src, 0, sizeof(*src) * ((end - start) >> PAGE_SHIFT));
	migrate.src = src;
	migrate.dst = dst;
	migrate.start = start;
	migrate.npages = 0;
	migrate.cpages = 0;
	migrate.end = end;
	migrate.vma = vma;

	/* Collect, and try to unmap source pages */
	migrate_vma_collect(&migrate);
	if (!migrate.cpages)
		return 0;

	/* Lock and isolate page */
	migrate_vma_prepare(&migrate);
	if (!migrate.cpages)
		return 0;

	/* Unmap pages */
	migrate_vma_unmap(&migrate);
	if (!migrate.cpages)
		return 0;

	/*
	 * At this point pages are locked and unmapped, and thus they have
	 * stable content and can safely be copied to destination memory that
	 * is allocated by the callback.
	 *
	 * Note that migration can fail in migrate_vma_struct_page() for each
	 * individual page.
	 */
	ops->alloc_and_copy(vma, src, dst, start, end, private);

	/* This does the real migration of struct page */
	migrate_vma_pages(&migrate);

	ops->finalize_and_map(vma, src, dst, start, end, private);

	/* Unlock and remap pages */
	migrate_vma_finalize(&migrate);

	return 0;
}
EXPORT_SYMBOL(migrate_vma);
#endif /* defined(MIGRATE_VMA_HELPER) */<|MERGE_RESOLUTION|>--- conflicted
+++ resolved
@@ -240,9 +240,6 @@
 		if (is_write_migration_entry(entry))
 			pte = maybe_mkwrite(pte, vma);
 
-<<<<<<< HEAD
-		flush_dcache_page(new);
-=======
 		if (unlikely(is_zone_device_page(new))) {
 			if (is_device_private_page(new)) {
 				entry = make_device_private_entry(new, pte_write(pte));
@@ -254,7 +251,6 @@
 		} else
 			flush_dcache_page(new);
 
->>>>>>> bb176f67
 #ifdef CONFIG_HUGETLB_PAGE
 		if (PageHuge(new)) {
 			pte = pte_mkhuge(pte);
